<?xml version="1.0" encoding="UTF-8"?>
<document xmlns="http://maven.apache.org/changes/1.0.0"
    xmlns:xsi="http://www.w3.org/2001/XMLSchema-instance"
    xsi:schemaLocation="http://maven.apache.org/changes/1.0.0 http://maven.apache.org/plugins/maven-changes-plugin/xsd/changes-1.0.0.xsd">

    <properties>
        <title>PHP Depend</title>
        <author email="mapi@pdepend.org">Manuel Pichler</author>
    </properties>

	<body>
		<release version="0.11.0"
                 date="2011/10/04"
                 description="This release closes a critical bug that let PHP_Depend die with a E_FATAL when the used PHP version was 5.4 or greater.">
            <action date="338bca2" dev="mapi" issue="19874825" system="pivotaltracker" type="add">
                Implement the short array syntax introduced with PHP 5.4
            </action>
            <action date="bbb06c7" dev="mapi" issue="9069837" system="pivotaltracker" type="add">
                Implement expression lists.
            </action>
            <action date="911b6ec" dev="mapi" issue="21435399" system="pivotaltracker" type="add">
                Implement PHP 5.4 variable method names
            </action>
            <action date="e3bccf1" dev="mapi" issue="21408469" system="pivotaltracker" type="add">
                Implement PHP 5.4 binary number format
            </action>
            <action date="ee5caa6" dev="mapi" issue="21339411" system="pivotaltracker" type="add">
                Implement PHP 5.4 callable type hint
            </action>
            <action date="658c25c" dev="mapi" issue="21271399" system="pivotaltracker" type="update">
                Deprecate the --phpunit-xml log option
            </action>
            <action date="6dba831" dev="mapi" issue="19817309" system="pivotaltracker" type="add">
                Implement PHP 5.4 array dereferencing
            </action>
            <action date="06ce51a" dev="mapi" issue="18976391" system="pivotaltracker" type="fix">
                PHP_Depend's file cache implementation does not work with PHP 5.4.
            </action>
            <action date="13b5d12" dev="mapi" issue="18459091" system="pivotaltracker" type="fix">
                PDepend task never ends, if there is an incorrect inheritance
            </action>
            <action date="1e24a34" dev="mapi" issue="19875155" system="pivotaltracker" type="fix">
                Implement static closures
            </action>
        </release>

<<<<<<< HEAD
=======
        <release version="0.10.9"
                 date="2012/01/25"
                 description="This release fixes a small issue in PHP_Depend's
                              parser, which results in an exception when heredoc
                              was used as property or constant initializer.">

            <action date="373c478" dev="mapi" issue="23951621" system="pivotaltracker" due-to="Brian Kendig" type="fix">
                PHP_Depend fails on Heredocs and Nowdocs in property declaration.
            </action>
        </release>

>>>>>>> 742a2183
        <release version="0.10.8"
                 date="2012/01/24"
                description="This release closes an issue in PHP_Depend's parser
                             that produces invalid package names when the source
                             file contains a statement before the class or
                             interface doc comment.">

            <action date="b62bed7" dev="mapi" issue="23905939" system="pivotaltracker" due-to="Sebastian Bergmann" due-to-email="sb@sebastian-bergmann.de" type="fix">
                Package gets lost when prefixed with control structure
            </action>
        </release>

        <release version="0.10.7"
                 date="2011/12/06"
                 description="This release closes a critical bug in PHP_Depend's
                              parser which results in an E_FATAL. This can happen
                              when a control structure does not contain a body
                              or termination token.">
            <action date="b367a41" dev="mapi" due-to="audittest" type="fix">
                E_FATAL when a control structure like if, for or foreach does not
                contain a body or a termination symbol.
            </action>
        </release>

		<release version="0.10.6"
                 date="2011/08/21"
                 description="This release closes a critical bug in PHP_Depend's
                              parser that produced false positiv error messages for
                              classes named like 'True', 'False' or 'Null'">
            <action date="5ac3e55" dev="mapi" issue="17264279" system="pivotaltracker" type="fix">
                Unexpected token: True, line: 348, col: 49, file:...
            </action>
        </release>

        <release version="0.10.5"
                 date="2011/05/20"
                 description="This release closes two minor bugs in PHP_Depend.
                              One incompatibility with PHP 5.2.x versions and
                              one bug related to PHP_Depend's log behavior when
                              PHP_Depend analyzes unstructured source code. This
                              release was published on May the 20th 2011.">
            <action date="8d4a095" dev="mapi" issue="13255437" system="pivotaltracker" type="fix">
                PHP 5.2 Compatibility Issues.
            </action>
            <action date="554ade1" dev="mapi" issue="13405179" system="pivotaltracker" type="fix">
                PHP Depend report is not generated if all files do not contain a class nor a function.
            </action>
        </release>

        <release version="0.10.4"
                 date="2011/04/09"
                 description="This release contains an improvement in PHP_Depend's memory consumption.
                              We have optimized the internal data structures in such a way that the
                              memory footprint was reduced by ~30%. These values were measured for
                              currently popular frameworks with a medium to large sized code base. The
                              tests were run under ubuntu with PHP 5.2.17 and PHP 5.3.6.">
        </release>

        <release version="0.10.3"
                 date="2011/03/02"
                 description="This release closes a critial bug in PHP_Depend's analyzer locator code
                              that prevents PHP_Depend from running on windows. This release was
                              published on March the 02th 2011.">
            <action date="0101798" dev="mapi" issue="10659085" system="pivotaltracker" type="fix">
                Analyzer locator code does not work on windows.
            </action>
        </release>

        <release version="0.10.2"
                 date="2011/02/28"
                 description="This release of PHP_Depend closes two bugs. One related to the start and
                              end line properties of object property nodes in the syntax tree. The
                              second fix closes a bug in PHP_Depend's implementation of the WMCi metric.
                              Beside these two fixes this release implements three minor features, one
                              design issue in the syntax tree api and the other two other features are
                              related to the new metrics CE, CA, CBO and NPM.

                              Additionally we have restructured PHP_Depend's directory structure from a
                              custom, freestyle format to a directory layout that is similar to maven's
                              convention. With this change we have fixed several issues and workarounds
                              in PHP_Depend's build process.">
            <action date="69d079a" dev="mapi" issue="9936901" system="pivotaltracker" type="fix">
                WMCi calculation is incorrect for overwritten methods.
            </action>
            <action date="fc57264" dev="mapi" issue="8927377" system="pivotaltracker" type="fix">
                Invalid Start/End Line/Column for object property access.
            </action>
            <action date="1282cdb" dev="mapi" issue="9069393" system="pivotaltracker" type="update">
                Replace optional NULL argument of setPackage() with separate method.
            </action>
            <action date="07537c2" dev="mapi" issue="9069871" system="pivotaltracker" type="add">
                Implement efferent- and afferent-coupling for classes.
            </action>
            <action date="2dd3ebf" dev="mapi" issue="9997915" system="pivotaltracker" type="add">
                Implement Number of Public Methods metric.
            </action>
        </release>

        <release version="0.10.1"
                 date="2011/02/06">
            <action date="5fb6900" dev="mapi" issue="9634613" system="pivotaltracker" type="fix">
                Notice: Undefined property $___temp___.
            </action>
        </release>

        <release version="0.10.0"
                 date="2011/02/05"
                 description="This version only contains a small bugfix compared to the last release
                              canditate. Version 0.10.0 of PHP_Depend was released on February the
                              05th 2011. The key feature for this release is the overall performance
                              of PHP_Depend. Therefore we have implemented a new caching layer that
                              reuses already calculated analyzes-results much more efficient than
                              older versions of PHP_Depend. With these modifications we have achieved
                              a performance gain of 100% and more for consecutive analysis-runs.
                              This final release only fixes a small bug in PHP_Depend's analyzer class
                              locator that has caused some issues when PHP_Depend was executed as an
                              external dependency that uses a \*.phar archive as distribution format.">
            <action date="f53dca9" dev="mapi" issue="9623949" system="pivotaltracker" type="fix">
                Also find analyzers in phar archives in the current include_path.
            </action>
            <action date="c0f4384" dev="mapi" issue="113" type="fix">
                PHP fatal error when an unserialized object graph none NodeI instances.
            </action>
            <action date="f75275e" dev="mapi" issue="164" type="fix">
                Faulty implementation of the --ignore path filter fixed. Now this filter only works on the local part of a file or directory name and not on the complete path.
            </action>
            <action date="1193f4a" dev="mapi" issue="176" type="fix">
                Calculation of CIS metric is incorrect.
            </action>
            <action date="b18bf37" dev="mapi" issue="182" type="fix">
                Clone is a valid function, method and type name in older php versions. Fixed with git commit
            </action>
            <action date="c6cc9dd" dev="mapi" issue="189" type="fix">
                Invalid Start/End Line/Column for object method invocation.
            </action>
            <action date="38e6b52" dev="mapi" issue="191" type="fix">
                New implementation of --ignore only accepts relative paths.
            </action>
            <action dev="mapi" issue="163" type="fix">
                Alternative syntax end tokens can terminate with closing PHP-tag.
            </action>
            <action dev="mapi" issue="181" type="fix">
                No log generated when parsing Typo3 extension "t3extplorer" (Unexpected token ASCII 39). Indirectly fixed in this release.
            </action>
            <action dev="mapi" issue="130" type="remove">
                Simplify PHP_Depend's ASTCompoundVariable and skip nested ASTCompoundExpression node instance.
            </action>
            <action dev="mapi" issue="131" type="add">
                Add new method isThis() to PHP_Depend's ASTVariable class.
            </action>
            <action dev="mapi" issue="132" type="update">
                Housekeeping: Cleanup the PHP_Depend_Input package test code.
            </action>
            <action dev="mapi" issue="139" type="add">
                Implement Post-/Pre- Increment/Decrement.
            </action>
            <action dev="mapi" issue="143" type="add">
                Support PHP's alternative control structure syntax.
            </action>
            <action dev="mapi" issue="146" type="add">
                Implement PHP's declare-statement.
            </action>
            <action dev="mapi" issue="148" type="add">
                Implement cast expressions.
            </action>
            <action dev="mapi" issue="170" type="update">
                Rename FunctionNameParserImpl into FunctionNameParserAllVersions. Task scope changed and complete refactoring done. Parser moved into a version specific parser class.
            </action>
            <action date="00ed8ec" dev="mapi" issue="178" type="add">
                Provide configuration option for the cache directory.
            </action>
        </release>

        <!--<release version="0.1.0" date="2009/12/20" description="Initial release" />-->
    </body>
</document><|MERGE_RESOLUTION|>--- conflicted
+++ resolved
@@ -44,8 +44,6 @@
             </action>
         </release>
 
-<<<<<<< HEAD
-=======
         <release version="0.10.9"
                  date="2012/01/25"
                  description="This release fixes a small issue in PHP_Depend's
@@ -57,7 +55,6 @@
             </action>
         </release>
 
->>>>>>> 742a2183
         <release version="0.10.8"
                  date="2012/01/24"
                 description="This release closes an issue in PHP_Depend's parser
