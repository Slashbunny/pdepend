<?xml version="1.0" encoding="UTF-8"?>
<document xmlns="http://maven.apache.org/changes/1.0.0"
    xmlns:xsi="http://www.w3.org/2001/XMLSchema-instance"
    xsi:schemaLocation="http://maven.apache.org/changes/1.0.0 http://maven.apache.org/plugins/maven-changes-plugin/xsd/changes-1.0.0.xsd">

    <properties>
        <title>PHP Depend</title>
        <author email="mapi@pdepend.org">Manuel Pichler</author>
    </properties>

	<body>
<<<<<<< HEAD
		<release version="0.11.0"
                 date="2011/10/04"
                 description="This release closes a critical bug that let PHP_Depend die with a E_FATAL when the used PHP version was 5.4 or greater.">
            <action date="338bca2" dev="mapi" issue="19874825" system="pivotaltracker" type="add">
                Implement the short array syntax introduced with PHP 5.4
            </action>
            <action date="bbb06c7" dev="mapi" issue="9069837" system="pivotaltracker" type="add">
                Implement expression lists.
            </action>
            <action date="911b6ec" dev="mapi" issue="21435399" system="pivotaltracker" type="add">
                Implement PHP 5.4 variable method names
            </action>
            <action date="e3bccf1" dev="mapi" issue="21408469" system="pivotaltracker" type="add">
                Implement PHP 5.4 binary number format
            </action>
            <action date="ee5caa6" dev="mapi" issue="21339411" system="pivotaltracker" type="add">
                Implement PHP 5.4 callable type hint
            </action>
            <action date="658c25c" dev="mapi" issue="21271399" system="pivotaltracker" type="update">
                Deprecate the --phpunit-xml log option
            </action>
            <action date="6dba831" dev="mapi" issue="19817309" system="pivotaltracker" type="add">
                Implement PHP 5.4 array dereferencing
            </action>
            <action date="06ce51a" dev="mapi" issue="18976391" system="pivotaltracker" type="fix">
                PHP_Depend's file cache implementation does not work with PHP 5.4.
            </action>
            <action date="13b5d12" dev="mapi" issue="18459091" system="pivotaltracker" type="fix">
                PDepend task never ends, if there is an incorrect inheritance
            </action>
            <action date="1e24a34" dev="mapi" issue="19875155" system="pivotaltracker" type="fix">
                Implement static closures
            </action>
        </release>

=======
        <release version="0.10.8"
                 date="2012/01/24"
                description="This release closes an issue in PHP_Depend's parser
                             that produces invalid package names when the source
                             file contains a statement before the class or
                             interface doc comment.">

            <action date="b62bed7" dev="mapi" issue="23905939" system="pivotaltracker" due-to="Sebastian Bergmann" due-to-email="sb@sebastian-bergmann.de" type="fix">
                Package gets lost when prefixed with control structure
            </action>
        </release>
>>>>>>> 2f60aa34
        <release version="0.10.7"
                 date="2011/12/06"
                 description="This release closes a critical bug in PHP_Depend's
                              parser which results in an E_FATAL. This can happen
                              when a control structure does not contain a body
                              or termination token.">
            <action date="b367a41" dev="mapi" due-to="audittest" type="fix">
                E_FATAL when a control structure like if, for or foreach does not
                contain a body or a termination symbol.
            </action>
        </release>

		<release version="0.10.6"
                 date="2011/08/21"
                 description="This release closes a critical bug in PHP_Depend's
                              parser that produced false positiv error messages for
                              classes named like 'True', 'False' or 'Null'">
            <action date="5ac3e55" dev="mapi" issue="17264279" system="pivotaltracker" type="fix">
                Unexpected token: True, line: 348, col: 49, file:...
            </action>
        </release>

        <release version="0.10.5"
                 date="2011/05/20"
                 description="This release closes two minor bugs in PHP_Depend.
                              One incompatibility with PHP 5.2.x versions and
                              one bug related to PHP_Depend's log behavior when
                              PHP_Depend analyzes unstructured source code. This
                              release was published on May the 20th 2011.">
            <action date="8d4a095" dev="mapi" issue="13255437" system="pivotaltracker" type="fix">
                PHP 5.2 Compatibility Issues.
            </action>
            <action date="554ade1" dev="mapi" issue="13405179" system="pivotaltracker" type="fix">
                PHP Depend report is not generated if all files do not contain a class nor a function.
            </action>
        </release>

        <release version="0.10.4"
                 date="2011/04/09"
                 description="This release contains an improvement in PHP_Depend's memory consumption.
                              We have optimized the internal data structures in such a way that the
                              memory footprint was reduced by ~30%. These values were measured for
                              currently popular frameworks with a medium to large sized code base. The
                              tests were run under ubuntu with PHP 5.2.17 and PHP 5.3.6.">
        </release>

        <release version="0.10.3"
                 date="2011/03/02"
                 description="This release closes a critial bug in PHP_Depend's analyzer locator code
                              that prevents PHP_Depend from running on windows. This release was
                              published on March the 02th 2011.">
            <action date="0101798" dev="mapi" issue="10659085" system="pivotaltracker" type="fix">
                Analyzer locator code does not work on windows.
            </action>
        </release>

        <release version="0.10.2"
                 date="2011/02/28"
                 description="This release of PHP_Depend closes two bugs. One related to the start and
                              end line properties of object property nodes in the syntax tree. The
                              second fix closes a bug in PHP_Depend's implementation of the WMCi metric.
                              Beside these two fixes this release implements three minor features, one
                              design issue in the syntax tree api and the other two other features are
                              related to the new metrics CE, CA, CBO and NPM.

                              Additionally we have restructured PHP_Depend's directory structure from a
                              custom, freestyle format to a directory layout that is similar to maven's
                              convention. With this change we have fixed several issues and workarounds
                              in PHP_Depend's build process.">
            <action date="69d079a" dev="mapi" issue="9936901" system="pivotaltracker" type="fix">
                WMCi calculation is incorrect for overwritten methods.
            </action>
            <action date="fc57264" dev="mapi" issue="8927377" system="pivotaltracker" type="fix">
                Invalid Start/End Line/Column for object property access.
            </action>
            <action date="1282cdb" dev="mapi" issue="9069393" system="pivotaltracker" type="update">
                Replace optional NULL argument of setPackage() with separate method.
            </action>
            <action date="07537c2" dev="mapi" issue="9069871" system="pivotaltracker" type="add">
                Implement efferent- and afferent-coupling for classes.
            </action>
            <action date="2dd3ebf" dev="mapi" issue="9997915" system="pivotaltracker" type="add">
                Implement Number of Public Methods metric.
            </action>
        </release>

        <release version="0.10.1"
                 date="2011/02/06">
            <action date="5fb6900" dev="mapi" issue="9634613" system="pivotaltracker" type="fix">
                Notice: Undefined property $___temp___.
            </action>
        </release>

        <release version="0.10.0"
                 date="2011/02/05"
                 description="This version only contains a small bugfix compared to the last release
                              canditate. Version 0.10.0 of PHP_Depend was released on February the
                              05th 2011. The key feature for this release is the overall performance
                              of PHP_Depend. Therefore we have implemented a new caching layer that
                              reuses already calculated analyzes-results much more efficient than
                              older versions of PHP_Depend. With these modifications we have achieved
                              a performance gain of 100% and more for consecutive analysis-runs.
                              This final release only fixes a small bug in PHP_Depend's analyzer class
                              locator that has caused some issues when PHP_Depend was executed as an
                              external dependency that uses a \*.phar archive as distribution format.">
            <action date="f53dca9" dev="mapi" issue="9623949" system="pivotaltracker" type="fix">
                Also find analyzers in phar archives in the current include_path.
            </action>
            <action date="c0f4384" dev="mapi" issue="113" type="fix">
                PHP fatal error when an unserialized object graph none NodeI instances.
            </action>
            <action date="f75275e" dev="mapi" issue="164" type="fix">
                Faulty implementation of the --ignore path filter fixed. Now this filter only works on the local part of a file or directory name and not on the complete path.
            </action>
            <action date="1193f4a" dev="mapi" issue="176" type="fix">
                Calculation of CIS metric is incorrect.
            </action>
            <action date="b18bf37" dev="mapi" issue="182" type="fix">
                Clone is a valid function, method and type name in older php versions. Fixed with git commit
            </action>
            <action date="c6cc9dd" dev="mapi" issue="189" type="fix">
                Invalid Start/End Line/Column for object method invocation.
            </action>
            <action date="38e6b52" dev="mapi" issue="191" type="fix">
                New implementation of --ignore only accepts relative paths.
            </action>
            <action dev="mapi" issue="163" type="fix">
                Alternative syntax end tokens can terminate with closing PHP-tag.
            </action>
            <action dev="mapi" issue="181" type="fix">
                No log generated when parsing Typo3 extension "t3extplorer" (Unexpected token ASCII 39). Indirectly fixed in this release.
            </action>
            <action dev="mapi" issue="130" type="remove">
                Simplify PHP_Depend's ASTCompoundVariable and skip nested ASTCompoundExpression node instance.
            </action>
            <action dev="mapi" issue="131" type="add">
                Add new method isThis() to PHP_Depend's ASTVariable class.
            </action>
            <action dev="mapi" issue="132" type="update">
                Housekeeping: Cleanup the PHP_Depend_Input package test code.
            </action>
            <action dev="mapi" issue="139" type="add">
                Implement Post-/Pre- Increment/Decrement.
            </action>
            <action dev="mapi" issue="143" type="add">
                Support PHP's alternative control structure syntax.
            </action>
            <action dev="mapi" issue="146" type="add">
                Implement PHP's declare-statement.
            </action>
            <action dev="mapi" issue="148" type="add">
                Implement cast expressions.
            </action>
            <action dev="mapi" issue="170" type="update">
                Rename FunctionNameParserImpl into FunctionNameParserAllVersions. Task scope changed and complete refactoring done. Parser moved into a version specific parser class.
            </action>
            <action date="00ed8ec" dev="mapi" issue="178" type="add">
                Provide configuration option for the cache directory.
            </action>
        </release>

        <!--<release version="0.1.0" date="2009/12/20" description="Initial release" />-->
    </body>
</document><|MERGE_RESOLUTION|>--- conflicted
+++ resolved
@@ -9,7 +9,6 @@
     </properties>
 
 	<body>
-<<<<<<< HEAD
 		<release version="0.11.0"
                  date="2011/10/04"
                  description="This release closes a critical bug that let PHP_Depend die with a E_FATAL when the used PHP version was 5.4 or greater.">
@@ -45,7 +44,6 @@
             </action>
         </release>
 
-=======
         <release version="0.10.8"
                  date="2012/01/24"
                 description="This release closes an issue in PHP_Depend's parser
@@ -57,7 +55,7 @@
                 Package gets lost when prefixed with control structure
             </action>
         </release>
->>>>>>> 2f60aa34
+
         <release version="0.10.7"
                  date="2011/12/06"
                  description="This release closes a critical bug in PHP_Depend's
