--- conflicted
+++ resolved
@@ -9,7 +9,6 @@
     </properties>
 
 	<body>
-<<<<<<< HEAD
 		<release version="0.11.0"
                  date="2011/10/04"
                  description="This release closes a critical bug that let PHP_Depend die with a E_FATAL when the used PHP version was 5.4 or greater.">
@@ -45,7 +44,6 @@
             </action>
         </release>
 
-=======
         <release version="0.10.7"
                  date="2011/12/06"
                  description="This release closes a critical bug in PHP_Depend's
@@ -57,7 +55,7 @@
                 contain a body or a termination symbol.
             </action>
         </release>
->>>>>>> 99f3f728
+
 		<release version="0.10.6"
                  date="2011/08/21"
                  description="This release closes a critical bug in PHP_Depend's
