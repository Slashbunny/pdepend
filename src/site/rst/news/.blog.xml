<?xml version="1.0" encoding="utf-8"?>
<blog>
    <general>
        <title>PHP Depend news</title>
    </general>

    <categories>
        <category name="announcement" display="false">
            <displayName>Announcement</displayName>
            <title>PHP _Depend announcement</title>
        </category>
        <category name="devel" display="false">
            <displayName>Development</displayName>
            <title>PHP Depend development</title>
        </category>
        <category name="releases" display="false">
            <displayName>Releases</displayName>
            <title>PHP Depend releases</title>
        </category>
        <category name="support" display="false">
            <displayName>Support</displayName>
            <title>Commercial PHP Depend support</title>
        </category>
    </categories>

    <entries>
        <entry>
<<<<<<< HEAD
=======
            <title>PHP_Depend 0.10.9 released</title>
            <path>pdepend-0.10.9-released.rst</path>
            <categories>
                <category>announcement</category>
                <category>releases</category>
            </categories>
        </entry>

        <entry>
>>>>>>> 742a2183
            <title>PHP_Depend 0.10.8 released</title>
            <path>pdepend-0.10.8-released.rst</path>
            <categories>
                <category>announcement</category>
                <category>releases</category>
            </categories>
        </entry>

        <entry>
            <title>PHP_Depend 0.10.4 released</title>
            <path>pdepend-0.10.4-released.rst</path>
            <categories>
                <category>announcement</category>
                <category>releases</category>
            </categories>
        </entry>

        <entry>
            <title>PHP_Depend 0.10.2 released</title>
            <path>pdepend-0.10.2-released.rst</path>
            <categories>
                <category>announcement</category>
                <category>releases</category>
            </categories>
        </entry>

        <entry>
            <title>PHP_Depend 0.10.0 released</title>
            <path>pdepend-0.10.0-released.rst</path>
            <categories>
                <category>announcement</category>
                <category>releases</category>
            </categories>
        </entry>

        <entry>
            <title>Last release candidate 0.10.0RC3</title>
            <path>last-release-candidate-0.10.0rc3.rst</path>
            <categories>
                <category>announcement</category>
                <category>releases</category>
            </categories>
        </entry>
        <entry>
            <title>PHP_Depend development moved to GitHub</title>
            <path>pdepend-development-moved-to-github-2010-11-05.rst</path>

            <categories>
                <category>devel</category>
            </categories>
        </entry>
        <entry>
            <title>PHP_Depend 0.9.19 bugfix release</title>
            <path>release_announcement_0.9.19.rst</path>

            <categories>
                <category>announcement</category>
                <category>releases</category>
            </categories>
        </entry>

        <entry>
            <title>PHP_Depend 0.9.18 release</title>
            <path>release_announcement_0.9.18.rst</path>

            <categories>
                <category>announcement</category>
                <category>releases</category>
            </categories>
        </entry>

        <entry>
            <title>Professional Support for PHP Depend</title>
            <path>professional-support-for-pdepend.rst</path>

            <categories>
                <category>announcement</category>
                <category>support</category>
            </categories>
        </entry>
     

        <entry>
            <title>PHP_Depend 0.9.16 release</title>
            <path>release_announcement_0.9.16.rst</path>

            <categories>
                <category>announcement</category>
                <category>releases</category>
            </categories>
        </entry>

        <entry>
            <title>PHP_Depend 0.9.14 release</title>
            <path>release_announcement_0.9.14.rst</path>

            <categories>
                <category>announcement</category>
                <category>releases</category>
            </categories>
        </entry>

        <entry>
            <title>PHP_Depend 0.9.13 bugfix release</title>
            <path>release_announcement_0.9.13.rst</path>

            <categories>
                <category>announcement</category>
                <category>releases</category>
            </categories>
        </entry>

        <entry>
            <title>PHP_Depend-0.9.12 released</title>
            <path>release_announcement_0.9.12.rst</path>

            <categories>
                <category>announcement</category>
                <category>releases</category>
            </categories>
        </entry>

        <entry>
            <title>PHP_Depend-0.9.11 released</title>
            <path>release_announcement_0.9.11.rst</path>

            <categories>
                <category>announcement</category>
                <category>releases</category>
            </categories>
        </entry>

        <entry>
            <title>PHP_Depend-0.9.10 released</title>
            <path>release_announcement_0.9.10.rst</path>

            <categories>
                <category>announcement</category>
                <category>releases</category>
            </categories>
        </entry>

        <entry>
            <title>PHP_Depend-0.9.9 released</title>
            <path>release_announcement_0.9.9.txt</path>

            <categories>
                <category>announcement</category>
                <category>releases</category>
            </categories>
        </entry>

        <entry>
            <title>PHP_Depend-0.9.8 released</title>
            <path>release_announcement_0.9.8.txt</path>

            <categories>
                <category>announcement</category>
                <category>releases</category>
            </categories>
        </entry>

        <entry>
            <title>PHP_Depend-0.9.5 released</title>
            <path>release_announcement_0.9.5.txt</path>

            <categories>
                <category>announcement</category>
                <category>releases</category>
            </categories>
        </entry>

        <entry>
            <title>PHP Depend project website launched</title>
            <path>announcement_website_launched.txt</path>

            <categories>
                <category>announcement</category>
            </categories>
        </entry>

        <entry>
            <title>PHP_Depend-0.9.4 released</title>
            <path>release_announcement_0.9.4.txt</path>

            <categories>
                <category>announcement</category>
                <category>releases</category>
            </categories>
        </entry>
    </entries>
</blog><|MERGE_RESOLUTION|>--- conflicted
+++ resolved
@@ -25,8 +25,6 @@
 
     <entries>
         <entry>
-<<<<<<< HEAD
-=======
             <title>PHP_Depend 0.10.9 released</title>
             <path>pdepend-0.10.9-released.rst</path>
             <categories>
@@ -36,7 +34,6 @@
         </entry>
 
         <entry>
->>>>>>> 742a2183
             <title>PHP_Depend 0.10.8 released</title>
             <path>pdepend-0.10.8-released.rst</path>
             <categories>
