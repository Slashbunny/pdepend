--- conflicted
+++ resolved
@@ -110,8 +110,6 @@
     }
 
     /**
-<<<<<<< HEAD
-=======
      * testParserInjectsExpectedHeredocValueIntoConstantDeclarator
      *
      * @return void
@@ -124,46 +122,6 @@
     }
 
     /**
-     * testAcceptInvokesVisitOnGivenVisitor
-     *
-     * @return void
-     * @group pdepend
-     * @group pdepend::ast
-     * @group unittest
-     */
-    public function testAcceptInvokesVisitOnGivenVisitor()
-    {
-        $visitor = $this->getMock('PHP_Depend_Code_ASTVisitorI');
-        $visitor->expects($this->once())
-            ->method('__call')
-            ->with($this->equalTo('visitConstantDeclarator'));
-
-        $node = new PHP_Depend_Code_ASTConstantDeclarator();
-        $node->accept($visitor);
-    }
-
-    /**
-     * testAcceptReturnsReturnValueOfVisitMethod
-     *
-     * @return void
-     * @group pdepend
-     * @group pdepend::ast
-     * @group unittest
-     */
-    public function testAcceptReturnsReturnValueOfVisitMethod()
-    {
-        $visitor = $this->getMock('PHP_Depend_Code_ASTVisitorI');
-        $visitor->expects($this->once())
-            ->method('__call')
-            ->with($this->equalTo('visitConstantDeclarator'))
-            ->will($this->returnValue(42));
-
-        $node = new PHP_Depend_Code_ASTConstantDeclarator();
-        self::assertEquals(42, $node->accept($visitor));
-    }
-
-    /**
->>>>>>> a7fbd62b
      * testConstantDeclaratorHasExpectedStartLine
      *
      * @return void
