<<<<<<< HEAD
PHP_Depend 0.10.0
-----------------
 
- Implemented #130: Simplify PHP_Depend's ASTCompoundVariable and skip
  nested ASTCompoundExpression node instance. Implemented in svn revision
  number #1344.
- Implemented #131: Add new method isThis() to PHP_Depend's ASTVariable
  class. Implemented in svn revision #1291.
- Implemented #132: Housekeeping: Cleanup the PHP_Depend_Input package test
  code. Done in svn revision #1366.
- Implemented #139: Implement Post-/Pre- Increment/Decrement. Implemented
  in svn revision #1317.
- Implemented #143: Support PHP's alternative control structure syntax.
  Done in svn revision #1375.
- Implemented #146: Implement PHP's declare-statement. Done in subversion
  revision #1375. 
- Implemented #148: Implement cast expressions. Implemented in svn
  revision #1283.
=======
PHP_Depend 0.9.19
-----------------

- Fixed #162: Parser does not recognize $ string literal in string.
  Fixed in subversion revision #1379.
>>>>>>> fe0b6544

PHP_Depend 0.9.18
-----------------

- Fixed #161: Unexpected token: -> in foreach statement. Fixed in 
  subversion revision #1347.

PHP_Depend 0.9.17
-----------------

- Fixed #156: Temp Folder /tmp/pdpend_storage-1000 grows very large.
  Fixed with Sebastian Marek's patch in svn revision #1335.

<<<<<<< HEAD
PHP_Depend 0.9.17
-----------------

- Fixed #156: Temp Folder /tmp/pdpend_storage-1000 grows very large.
  Fixed with Sebastian Marek's patch in svn revision #1335.

=======
>>>>>>> fe0b6544
PHP_Depend 0.9.16
-----------------

- Fixed #153: Only count those classes and interfaces that are flagged
  as user defined types. Fixed in subversion revision #1327.
- Implemented #154: Make execution order of analyzers reproducable.
  Implemented in svn revision #1331.

PHP_Depend 0.9.15
-----------------

<<<<<<< HEAD
- Fixed #152: Endless loop bug for identical class and parent name. Fixed
  in svn revision #1296.
 
=======
- Fixed #152: Endless loop bug for identical class and parent name.
  Fixed in svn revision #1296.

>>>>>>> fe0b6544
PHP_Depend 0.9.14
-----------------

- Fixed #149: Exception Message is empty. Fixed in svn revision #1277.
- Concurrency issue in PHP_Depend's file cache fixed.

PHP_Depend 0.9.13
-----------------

- Fixed #145: Incorrect require_once statement in ASTSwitchStatement 
  source file. Fixed in svn revision #1262.
- Fixed #150: Invalid nowdoc substitution has produced broken code.
  Fixed in svn revision #1266.

PHP_Depend 0.9.12
-----------------

- Implemented #97: Replace current token approach in CCN- and NPath-Analyzer
  with AST-Nodes. Implemented in svn revision #1248.
- Implemented #125: PHP_Depend silently parses list statements. Fixed in
  svn revision #1223. Thanks to Joey Mazzarelli for providing this patch.
- Implemented #126: Generate reproducable node identifiers instead of
  random numbers. Implemented in svn revision #1244.
- Fixed #128: Variable variables in foreach statement cause an exception.
  Fixed in svn revision #1237.
- Fixed #133: Fatal error: Maximum function nesting level of '100' reached,
  aborting! in /usr/share/pear/PHP/Depend/Util/Log.php on line 109. Fixed
  in svn revision #1257.
- Fixed #134: ASTReturnStatement is not derived from ASTStatement. Fixed
  in svn revision #1250.
- Fixed #135: Several Statement classes do not inherit ASTStatement. Fixed
  in svn revision #1255.

PHP_Depend 0.9.11
-----------------

- Fixed #118: Calculation of the Number Of Overwritten Methods is
  wrong. Fixed in svn revision #1112.
- Implemented #121: Parse arguments of the ASTForeachStatement. Implemented
  in svn revision #1115.
- Fixed #119: Three test cases fail for PHP lower 5.3. Fixed in svn
  revision #1114.
- Critical issue in PHP_Depend's temporary data cache fixed. This bug
  only occured when running several instances of PHP_Depend in 
  parallel. In this setup the used cache key spl_object_hash() has
  caused a corrupted cache, because different php process instances 
  have written different data to the same cache file.

PHP_Depend 0.9.10
-----------------

- Implemented #72: Add NOAM, NOOM and NOCC metrics. Implemented in svn
  revision #1084.
- Implemented #74: Make CRAP-index available. Implemented in svn revision 
  #1063.
- Implemented #105: Support for deep search implement. Implemented in svn
  revision #1078.
- Fixed #106: Filter algorithm is broken for namespaced internal classes.
  Fixed in svn revision #1039.
- Fixed #110: Duplicate "coupling" directory in test code. Fixed in svn
  revision #1032.
- Fixed #111: Dynamic Strings are treated as literal strings. Fixed in svn
  revision #1037.
- Fixed #114: Parsing error caused by complex string expressions fixed. 
  Fixed in svn revision #1068.
- Fixed #115: Summary and PHPUnit Report lists unknown classes. Fixed in
  svn revision #1101.
- Fixed #116: Returns reference results in parsing error. Fixed in svn
  revision #1090.
- Performance intensive calculation result cached.
- Test code restructured and improved.
- Concurrency issue for parallel running pdepend instances fixed.

PHP_Depend 0.9.9
----------------

- Fixed #108: Parser doesn't set start/end line/column on variables, fixed in
  svn revision #1015.
- Implemented #104: Add isStatic() method on ASTMemberPrimaryPrefix node,
  implemented in svn revision #1013.

PHP_Depend 0.9.8
----------------

- Implemented #93: Implement an assignment expression, Implemented in svn
  revision #992.
- Fixed #94: Parser throws exception for closures that return by reference,
  fixed in svn revision #962.
- Fixed #98: Functions with an invalid signature result in an inconsistent 
  object graph, fixed in svn revision #986.
- Fixed #102: Namespace keyword in type-hint is broken, fixed in svn revision
  #1010.
- Fixed #103: The parser does not handle all strings as parameter default value
  correct, fixed in svn revision #1009.

PHP_Depend 0.9.7
----------------

- Fixed #95: NPath complexity bug fixed, fixed in svn revision #958.

PHP_Depend 0.9.6
----------------

- Closed #57: Display caption for abbreviations in overview pyramid, implemented
  in svn revision #947.
- Closed #80: Store default value for class properties.
- Fixed #81: PHP_Depend does not support comma separated property declarations,
  fixed in svn revision #916.
- Fixed #82: PHP_Depend does not support comma separated constant definitions,
  fixed in svn revision #931.
- Closed #83: Make ClassOrInterfaceReference an ASTNode, implemented in svn
  revision #917.
- Closed #85: Use soundex to detect typos in type annotations, implemented in
  svn revision #937.
- Fixed #87: The parent keyword is not accepted as parameter type hint, fixed in
  svn revision #925.
- Fixed #89: Coupling analyzer reports wrong results, fixed in svn revision #939
- Fixed #90: Coupling analyzer does not handle PHP 5.3 function chains, fixed in
  svn revision #943.
- Fixed #91: Parser throws an exception when __CLASS__ as default value of an
  array property, fixed in svn revision #944.
- Closes #92: Use class constants as analyzer identifiers, implemented in svn
  revision #950.

PHP_Depend 0.9.5
----------------

- Closed #2: Support PHP 5.3 namespace syntax, implemented since svn
  revision #789.
- Closed #61: Catch parser errors and continue processing, implemented
  in svn revision #880.
- Closed #63: Make ResultPrinter a configurable option, implemented in
  svn revision #668.
- Fixed #64: The single cache directory causes permission denied on
  UNIX systems, fixed in svn revision #667.
- Fixed #65: Endless loop for class and interface declarations without
  body, fixed in svn revision #672.
- Closed #66: Dependency wiring should be done at the end of the
  parsing process, implemented in svn revision #855.
- Fixed #69: Parser does not handle PHP 5.3 class names in function
  and method bodies, fixed in svn revision #688.
- Fixed #70: Parser throws an unexpected token exception for closure,
  fixed in svn revision #726.
- Fixed #71: Parser throws an unexpected token exception for signed
  default values, fixed in svn revision #740.
- Fixed #73: Inconsistent state when an interface and a class with the
  same name exists, fixed in svn revision #776.
- Fixed #76: Tokenizer keyword detection is broken, fixed in svn
  revision #871.


PHP_Depend 0.9.4
----------------

- #40 + Cli debug flag added. PHP_Depend will print additional debug information
  to STDERR when this cli switch is set. (Closed)
- #87 + Support for type definitions within comments implemented. (Closed)
- #88 + Tokens provide information about the start and end column. (Closed)
- #90 + Support for single file parsing/analyzing implemented (Closed)
- #92 + Handling of types within instanceof-operator fixed. (Fixed)
- The ProjectAwareI and NodeAwareI interfaces extend the AnalyzerI interface,
  which makes analyzer mocking easier.
- Switch from PHP_Depend specific constants for public, protected, private
  methods&properties to modifiers compatible with PHP's reflection-extension.
- Support for static modifier for properties&methods and final for methods
  added.
- Support for class final modifier added.
- Support for chained types like "false|Iterator" or "array(false|Iterator)" in
  doc comments added.

PHP_Depend 0.9.3
----------------

- #89 + Source file is never set for methods, properties and constants.
- #83 + Storage layer for node tokens added, reduces memory consumption. 
- #85 + TextUI displays the execution time and the memory usage(linux only).
- #82 + Tokenizer cache added, reduces runtime up to 25%.
- Code restructured, input filters and iterator moved to package "Input".
- Test suite restructured to reflect the actual project structure.

PHP_Depend 0.9.2
----------------

- #84 + Critical bug, a backslash could kill PHP_Depend with all PHP Versions lower 5.3.0alpha3

PHP_Depend 0.9.1
----------------

- Performance improvements
- #21 + Support for the NPath Complexity metric.
- #78 + Parser fails for comment in function signature.
- #79 + Token objects instead of arrays.

PHP_Depend 0.9.0
----------------

- PHP_Depend works with PHP 5.2.0
- #19 + Implement a phpunit compatible xml logger. 
- #20 + Add support for class constants.
- #30 + Improve Lines Of Code.

PHP_Depend 0.8.0
----------------

- No more features or bug fixes, beta4 seems to be stable.

PHP_Depend 0.8.0beta4
---------------------

- #29 + Tooltip for the Overview Pyramid.
- #34 + Support for pattern based package filter.
- #37 + Remove Logger - XML Config dependency.
- #38 + The Logger interface should not force a default ctor-signature.

PHP_Depend 0.8.0beta3
---------------------

- #25 + PHP_Depend should print an error if no @package information is available.
- #26 + Handle class and interface names case insensitive.
- #27 + Handle internal classes and interfaces.
- #28 + Add option --bad-documentation. 

PHP_Depend 0.8.0beta2
---------------------

- #18 + Introduce a CodeAware interface for loggers.
- #23 + Use an SVG-Template for the jdepend chart.
- #24 + There is an endless loop for inline html.

PHP_Depend 0.8.0beta1
---------------------

- New metrics implemented
  - ClassLevel (wmc, vars, dit, csz, ...)
  - CodeRank (cr, rcr - PageRank adaption for classes and packages)
  - Coupling (Fanout, calls)
  - CyclomaticComplexity (CCN, CCN2)
  - Dependency (ac, cc, ce, ca, d, a, i)
  - Hierarchy (clsa, clsc, roots, leafs, maxDIT)
  - Inheritance (andc, ahh)
  - NodeCount (nop, noc, nof, noi, nom)
  - NodeLoc (loc, cloc, ncloc)
- Pluggable logger architecture.
- Pluggable metric analyzer architecture.


PHP_Depend 0.1.0
----------------

- Initial proof-of-concept release.<|MERGE_RESOLUTION|>--- conflicted
+++ resolved
@@ -1,4 +1,3 @@
-<<<<<<< HEAD
 PHP_Depend 0.10.0
 -----------------
  
@@ -17,13 +16,12 @@
   revision #1375. 
 - Implemented #148: Implement cast expressions. Implemented in svn
   revision #1283.
-=======
+
 PHP_Depend 0.9.19
 -----------------
 
 - Fixed #162: Parser does not recognize $ string literal in string.
   Fixed in subversion revision #1379.
->>>>>>> fe0b6544
 
 PHP_Depend 0.9.18
 -----------------
@@ -37,15 +35,6 @@
 - Fixed #156: Temp Folder /tmp/pdpend_storage-1000 grows very large.
   Fixed with Sebastian Marek's patch in svn revision #1335.
 
-<<<<<<< HEAD
-PHP_Depend 0.9.17
------------------
-
-- Fixed #156: Temp Folder /tmp/pdpend_storage-1000 grows very large.
-  Fixed with Sebastian Marek's patch in svn revision #1335.
-
-=======
->>>>>>> fe0b6544
 PHP_Depend 0.9.16
 -----------------
 
@@ -57,15 +46,9 @@
 PHP_Depend 0.9.15
 -----------------
 
-<<<<<<< HEAD
-- Fixed #152: Endless loop bug for identical class and parent name. Fixed
-  in svn revision #1296.
- 
-=======
 - Fixed #152: Endless loop bug for identical class and parent name.
   Fixed in svn revision #1296.
 
->>>>>>> fe0b6544
 PHP_Depend 0.9.14
 -----------------
 
