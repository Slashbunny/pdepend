--- conflicted
+++ resolved
@@ -4,11 +4,7 @@
  *
  * PHP Version 5
  *
-<<<<<<< HEAD
- * Copyright (c) 2008-2009, Manuel Pichler <mapi@pdepend.org>.
-=======
  * Copyright (c) 2008-2010, Manuel Pichler <mapi@pdepend.org>.
->>>>>>> 341ac681
  * All rights reserved.
  *
  * Redistribution and use in source and binary forms, with or without
@@ -44,11 +40,7 @@
  * @package    PHP_Depend
  * @subpackage Metrics
  * @author     Manuel Pichler <mapi@pdepend.org>
-<<<<<<< HEAD
- * @copyright  2008-2009 Manuel Pichler. All rights reserved.
-=======
  * @copyright  2008-2010 Manuel Pichler. All rights reserved.
->>>>>>> 341ac681
  * @license    http://www.opensource.org/licenses/bsd-license.php  BSD License
  * @version    SVN: $Id$
  * @link       http://pdepend.org/
@@ -64,11 +56,7 @@
  * @package    PHP_Depend
  * @subpackage Metrics
  * @author     Manuel Pichler <mapi@pdepend.org>
-<<<<<<< HEAD
- * @copyright  2008-2009 Manuel Pichler. All rights reserved.
-=======
  * @copyright  2008-2010 Manuel Pichler. All rights reserved.
->>>>>>> 341ac681
  * @license    http://www.opensource.org/licenses/bsd-license.php  BSD License
  * @version    Release: @package_version@
  * @link       http://pdepend.org/
@@ -135,12 +123,12 @@
      * <code>
      * array(
      *     <package-uuid> => array(
-     *         PHP_Reflection_AST_Package {},
-     *         PHP_Reflection_AST_Package {},
+     *         PHP_Depend_Code_Package {},
+     *         PHP_Depend_Code_Package {},
      *     ),
      *     <package-uuid> => array(
-     *         PHP_Reflection_AST_Package {},
-     *         PHP_Reflection_AST_Package {},
+     *         PHP_Depend_Code_Package {},
+     *         PHP_Depend_Code_Package {},
      *     ),
      * )
      * </code>
@@ -150,18 +138,13 @@
     private $_collectedCycles = array();
 
     /**
-     * Processes all {@link PHP_Reflection_AST_Package} code nodes.
-     *
-     * @param PHP_Reflection_AST_Iterator $packages All code packages.
-     *
-<<<<<<< HEAD
-=======
+     * Processes all {@link PHP_Depend_Code_Package} code nodes.
+     *
      * @param PHP_Depend_Code_NodeIterator $packages All code packages.
      *
->>>>>>> 341ac681
-     * @return void
-     */
-    public function analyze(PHP_Reflection_AST_Iterator $packages)
+     * @return void
+     */
+    public function analyze(PHP_Depend_Code_NodeIterator $packages)
     {
         if ($this->_nodeMetrics === null) {
 
@@ -186,15 +169,11 @@
     /**
      * Returns the statistics for the requested node.
      *
-<<<<<<< HEAD
-     * @param PHP_Reflection_AST_NodeI $node The context node instance.
-=======
      * @param PHP_Depend_Code_NodeI $node The context node instance.
->>>>>>> 341ac681
      *
      * @return array
      */
-    public function getStats(PHP_Reflection_AST_NodeI $node)
+    public function getStats(PHP_Depend_Code_NodeI $node)
     {
         $stats = array();
         if (isset($this->_nodeMetrics[$node->getUUID()])) {
@@ -206,17 +185,11 @@
     /**
      * Returns an array of all afferent nodes.
      *
-<<<<<<< HEAD
-     * @param PHP_Reflection_AST_NodeI $node The context node instance.
-     *
-     * @return array(PHP_Reflection_AST_NodeI)
-=======
      * @param PHP_Depend_Code_NodeI $node The context node instance.
      *
      * @return array(PHP_Depend_Code_NodeI)
->>>>>>> 341ac681
-     */
-    public function getAfferents(PHP_Reflection_AST_NodeI $node)
+     */
+    public function getAfferents(PHP_Depend_Code_NodeI $node)
     {
         $afferents = array();
         if (isset($this->_afferentNodes[$node->getUUID()])) {
@@ -228,17 +201,11 @@
     /**
      * Returns an array of all efferent nodes.
      *
-<<<<<<< HEAD
-     * @param PHP_Reflection_AST_NodeI $node The context node instance.
-     *
-     * @return array(PHP_Reflection_AST_NodeI)
-=======
      * @param PHP_Depend_Code_NodeI $node The context node instance.
      *
      * @return array(PHP_Depend_Code_NodeI)
->>>>>>> 341ac681
-     */
-    public function getEfferents(PHP_Reflection_AST_NodeI $node)
+     */
+    public function getEfferents(PHP_Depend_Code_NodeI $node)
     {
         $efferents = array();
         if (isset($this->_efferentNodes[$node->getUUID()])) {
@@ -251,17 +218,11 @@
      * Returns an array of nodes that build a cycle for the requested node or it
      * returns <b>null</b> if no cycle exists .
      *
-<<<<<<< HEAD
-     * @param PHP_Reflection_AST_NodeI $node The context node instance.
-     *
-     * @return array(PHP_Reflection_AST_NodeI)
-=======
      * @param PHP_Depend_Code_NodeI $node The context node instance.
      *
      * @return array(PHP_Depend_Code_NodeI)
->>>>>>> 341ac681
-     */
-    public function getCycle(PHP_Reflection_AST_NodeI $node)
+     */
+    public function getCycle(PHP_Depend_Code_NodeI $node)
     {
         if (isset($this->_collectedCycles[$node->getUUID()])) {
             return $this->_collectedCycles[$node->getUUID()];
@@ -271,47 +232,18 @@
 
     /**
      * Visits a method node.
-<<<<<<< HEAD
-     *
-     * @param PHP_Reflection_AST_MethodI $method The method class node.
-     *
-=======
      *
      * @param PHP_Depend_Code_Class $method The method class node.
      *
->>>>>>> 341ac681
-     * @return void
-     */
-    public function visitMethod(PHP_Reflection_AST_MethodI $method)
+     * @return void
+     */
+    public function visitMethod(PHP_Depend_Code_Method $method)
     {
         $this->fireStartMethod($method);
 
-<<<<<<< HEAD
-        // Get context package uuid
-        $pkgUUID = $method->getParent()->getPackage()->getUUID();
-
-        // Traverse all dependencies
-        foreach ($method->getDependencies() as $dep) {
-            // Get dependent package uuid
-            $depPkgUUID = $dep->getPackage()->getUUID();
-
-            // Skip if context and dependency are equal
-            if ($depPkgUUID === $pkgUUID) {
-                continue;
-            }
-
-            // Create a container for this dependency
-            $this->initPackageMetric($dep->getPackage());
-
-            if (!in_array($depPkgUUID, $this->_nodeMetrics[$pkgUUID]['ce'])) {
-                $this->_nodeMetrics[$pkgUUID]['ce'][]    = $depPkgUUID;
-                $this->_nodeMetrics[$depPkgUUID]['ca'][] = $pkgUUID;
-            }
-=======
         $package = $method->getParent()->getPackage();
         foreach ($method->getDependencies() as $dep) {
             $this->_collectDependencies($package, $dep->getPackage());
->>>>>>> 341ac681
         }
 
         $this->fireEndMethod($method);
@@ -319,18 +251,12 @@
 
     /**
      * Visits a package node.
-<<<<<<< HEAD
-     *
-     * @param PHP_Reflection_AST_PackageI $package The package class node.
-     *
-=======
      *
      * @param PHP_Depend_Code_Class $package The package class node.
      *
->>>>>>> 341ac681
-     * @return void
-     */
-    public function visitPackage(PHP_Reflection_AST_PackageI $package)
+     * @return void
+     */
+    public function visitPackage(PHP_Depend_Code_Package $package)
     {
         $this->fireStartPackage($package);
 
@@ -355,18 +281,12 @@
 
     /**
      * Visits a class node.
-<<<<<<< HEAD
-     *
-     * @param PHP_Reflection_AST_ClassI $class The current class node.
-     *
-=======
      *
      * @param PHP_Depend_Code_Class $class The current class node.
      *
->>>>>>> 341ac681
-     * @return void
-     */
-    public function visitClass(PHP_Reflection_AST_ClassI $class)
+     * @return void
+     */
+    public function visitClass(PHP_Depend_Code_Class $class)
     {
         $this->fireStartClass($class);
         $this->visitType($class);
@@ -375,18 +295,12 @@
 
     /**
      * Visits an interface node.
-<<<<<<< HEAD
-     *
-     * @param PHP_Reflection_AST_InterfaceI $interface The current interface node.
-     *
-=======
      *
      * @param PHP_Depend_Code_Interface $interface The current interface node.
      *
->>>>>>> 341ac681
-     * @return void
-     */
-    public function visitInterface(PHP_Reflection_AST_InterfaceI $interface)
+     * @return void
+     */
+    public function visitInterface(PHP_Depend_Code_Interface $interface)
     {
         $this->fireStartInterface($interface);
         $this->visitType($interface);
@@ -397,29 +311,17 @@
      * Generic visit method for classes and interfaces. Both visit methods
      * delegate calls to this method.
      *
-<<<<<<< HEAD
-     * @param PHP_Reflection_AST_ClassOrInterfaceI $type The context type instance.
-     *
-     * @return void
-     */
-    protected function visitType(PHP_Reflection_AST_ClassOrInterfaceI $type)
-=======
      * @param PHP_Depend_Code_AbstractClassOrInterface $type The type instance.
      *
      * @return void
      */
     protected function visitType(PHP_Depend_Code_AbstractClassOrInterface $type)
->>>>>>> 341ac681
     {
         // Get context package uuid
         $pkgUUID = $type->getPackage()->getUUID();
 
         // Increment total classes count
-<<<<<<< HEAD
-        ++$this->_nodeMetrics[$pkgUUID]['tc'];
-=======
         ++$this->_nodeMetrics[$pkgUUID][self::M_NUMBER_OF_CLASSES];
->>>>>>> 341ac681
 
         // Check for abstract or concrete class
         if ($type->isAbstract()) {
@@ -428,29 +330,9 @@
             ++$this->_nodeMetrics[$pkgUUID][self::M_NUMBER_OF_CONCRETE_CLASSES];
         }
 
-<<<<<<< HEAD
-        // Traverse all dependencies
-        foreach ($type->getDependencies() as $dep) {
-            // Get dependent package uuid
-            $depPkgUUID = $dep->getPackage()->getUUID();
-
-            // Skip if context and dependency are equal
-            if ($depPkgUUID === $pkgUUID) {
-                continue;
-            }
-
-            // Create a container for this dependency
-            $this->initPackageMetric($dep->getPackage());
-
-            if (!in_array($depPkgUUID, $this->_nodeMetrics[$pkgUUID]['ce'])) {
-                $this->_nodeMetrics[$pkgUUID]['ce'][]    = $depPkgUUID;
-                $this->_nodeMetrics[$depPkgUUID]['ca'][] = $pkgUUID;
-            }
-=======
         
         foreach ($type->getDependencies() as $dep) {
             $this->_collectDependencies($type->getPackage(), $dep->getPackage());
->>>>>>> 341ac681
         }
 
         foreach ($type->getMethods() as $method) {
@@ -458,12 +340,6 @@
         }
     }
 
-<<<<<<< HEAD
-    /**
-     * Initializes the node metric record for the given <b>$package</b>.
-     *
-     * @param PHP_Reflection_AST_Package $package The context package.
-=======
     /**
      * Collects the dependencies between the two given packages.
      *
@@ -496,11 +372,10 @@
      * Initializes the node metric record for the given <b>$package</b>.
      *
      * @param PHP_Depend_Code_Package $package The context package.
->>>>>>> 341ac681
-     *
-     * @return void
-     */
-    protected function initPackageMetric(PHP_Reflection_AST_Package $package)
+     *
+     * @return void
+     */
+    protected function initPackageMetric(PHP_Depend_Code_Package $package)
     {
         $uuid = $package->getUUID();
 
@@ -536,23 +411,13 @@
             foreach ($metrics[self::M_AFFERENT_COUPLING] as $caUUID) {
                 $this->_afferentNodes[$uuid][] = $this->nodeSet[$caUUID];
             }
-<<<<<<< HEAD
-            ksort($this->_afferentNodes[$uuid]);
-=======
             sort($this->_afferentNodes[$uuid]);
->>>>>>> 341ac681
 
             // Store efferent nodes for uuid
             $this->_efferentNodes[$uuid] = array();
             foreach ($metrics[self::M_EFFERENT_COUPLING] as $ceUUID) {
                 $this->_efferentNodes[$uuid][] = $this->nodeSet[$ceUUID];
             }
-<<<<<<< HEAD
-            ksort($this->_efferentNodes[$uuid]);
-
-            $this->_nodeMetrics[$uuid]['ca'] = count($metrics['ca']);
-            $this->_nodeMetrics[$uuid]['ce'] = count($metrics['ce']);
-=======
             sort($this->_efferentNodes[$uuid]);
 
             $afferent = count($metrics[self::M_AFFERENT_COUPLING]);
@@ -560,7 +425,6 @@
 
             $this->_nodeMetrics[$uuid][self::M_AFFERENT_COUPLING] = $afferent;
             $this->_nodeMetrics[$uuid][self::M_EFFERENT_COUPLING] = $efferent;
->>>>>>> 341ac681
         }
     }
 
@@ -578,10 +442,7 @@
                     $metrics[self::M_NUMBER_OF_CLASSES]
                 );
             }
-<<<<<<< HEAD
-=======
-
->>>>>>> 341ac681
+
         }
     }
 
@@ -594,14 +455,10 @@
     {
         foreach ($this->_nodeMetrics as $uuid => $metrics) {
             // Count total incoming and outgoing dependencies
-<<<<<<< HEAD
-            $total = ($metrics['ca'] + $metrics['ce']);
-=======
             $total = (
                 $metrics[self::M_AFFERENT_COUPLING] +
                 $metrics[self::M_EFFERENT_COUPLING]
             );
->>>>>>> 341ac681
 
             if ($total !== 0) {
                 $this->_nodeMetrics[$uuid][self::M_INSTABILITY] = (
@@ -631,25 +488,15 @@
      * instance.
      *
      * @param SplObjectStorage        $storage The cycle package object store.
-<<<<<<< HEAD
-     * @param PHP_Reflection_AST_Package $package The context code package.
-=======
      * @param PHP_Depend_Code_Package $package The context code package.
->>>>>>> 341ac681
      *
      * @return boolean If this method detects a cycle the return value is <b>true</b>
      *                 otherwise this method will return <b>false</b>.
      */
-<<<<<<< HEAD
-    protected function collectCycle(SplObjectStorage $storage,
-                                    PHP_Reflection_AST_Package $package)
-    {
-=======
     protected function collectCycle(
         SplObjectStorage $storage,
         PHP_Depend_Code_Package $package
     ) {
->>>>>>> 341ac681
         if ($storage->contains($package)) {
             $storage->rewind();
             while (($tmp = $storage->current()) !== $package) {
@@ -673,7 +520,7 @@
             // Traverse all direct class dependencies
             foreach ($class->getDependencies() as $dependency) {
                 $pkg = $dependency->getPackage();
-                if (!$pkg->equals($package) && $this->collectCycle($storage, $pkg)) {
+                if ($pkg !== $package && $this->collectCycle($storage, $pkg)) {
                     return true;
                 }
             }
@@ -681,7 +528,7 @@
             foreach ($class->getMethods() as $method) {
                 foreach ($method->getDependencies() as $dependency) {
                     $pkg = $dependency->getPackage();
-                    if (!$pkg->equals($package) && $this->collectCycle($storage, $pkg)) {
+                    if ($pkg !== $package && $this->collectCycle($storage, $pkg)) {
                         return true;
                     }
                 }
