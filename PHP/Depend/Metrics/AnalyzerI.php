<?php
/**
 * This file is part of PHP_Depend.
 * 
 * PHP Version 5
 *
<<<<<<< HEAD
 * Copyright (c) 2008-2009, Manuel Pichler <mapi@pdepend.org>.
=======
 * Copyright (c) 2008-2010, Manuel Pichler <mapi@pdepend.org>.
>>>>>>> 341ac681
 * All rights reserved.
 *
 * Redistribution and use in source and binary forms, with or without
 * modification, are permitted provided that the following conditions
 * are met:
 *
 *   * Redistributions of source code must retain the above copyright
 *     notice, this list of conditions and the following disclaimer.
 *
 *   * Redistributions in binary form must reproduce the above copyright
 *     notice, this list of conditions and the following disclaimer in
 *     the documentation and/or other materials provided with the
 *     distribution.
 *
 *   * Neither the name of Manuel Pichler nor the names of his
 *     contributors may be used to endorse or promote products derived
 *     from this software without specific prior written permission.
 *
 * THIS SOFTWARE IS PROVIDED BY THE COPYRIGHT HOLDERS AND CONTRIBUTORS
 * "AS IS" AND ANY EXPRESS OR IMPLIED WARRANTIES, INCLUDING, BUT NOT
 * LIMITED TO, THE IMPLIED WARRANTIES OF MERCHANTABILITY AND FITNESS
 * FOR A PARTICULAR PURPOSE ARE DISCLAIMED. IN NO EVENT SHALL THE
 * COPYRIGHT OWNER OR CONTRIBUTORS BE LIABLE FOR ANY DIRECT, INDIRECT,
 * INCIDENTAL, SPECIAL, EXEMPLARY, OR CONSEQUENTIAL DAMAGES (INCLUDING,
 * BUT NOT LIMITED TO, PROCUREMENT OF SUBSTITUTE GOODS OR SERVICES;
 * LOSS OF USE, DATA, OR PROFITS; OR BUSINESS INTERRUPTION) HOWEVER
 * CAUSED AND ON ANY THEORY OF LIABILITY, WHETHER IN CONTRACT, STRICT
 * LIABILITY, OR TORT (INCLUDING NEGLIGENCE OR OTHERWISE) ARISING IN
 * ANY WAY OUT OF THE USE OF THIS SOFTWARE, EVEN IF ADVISED OF THE
 * POSSIBILITY OF SUCH DAMAGE.
 *
 * @category   QualityAssurance
 * @package    PHP_Depend
 * @subpackage Metrics
 * @author     Manuel Pichler <mapi@pdepend.org>
<<<<<<< HEAD
 * @copyright  2008-2009 Manuel Pichler. All rights reserved.
=======
 * @copyright  2008-2010 Manuel Pichler. All rights reserved.
>>>>>>> 341ac681
 * @license    http://www.opensource.org/licenses/bsd-license.php  BSD License
 * @version    SVN: $Id$
 * @link       http://pdepend.org/
 */

require_once 'PHP/Depend/Metrics/ListenerI.php';

/**
 * Base interface for all analyzer implementations.
 *
 * @category   QualityAssurance
 * @package    PHP_Depend
 * @subpackage Metrics
 * @author     Manuel Pichler <mapi@pdepend.org>
<<<<<<< HEAD
 * @copyright  2008-2009 Manuel Pichler. All rights reserved.
=======
 * @copyright  2008-2010 Manuel Pichler. All rights reserved.
>>>>>>> 341ac681
 * @license    http://www.opensource.org/licenses/bsd-license.php  BSD License
 * @version    Release: @package_version@
 * @link       http://pdepend.org/
 */
interface PHP_Depend_Metrics_AnalyzerI
{
    /**
     * Constructs a new analyzer instance.
     *
     * @param array(string=>mixed) $options Global option array, every analyzer
     *                                      can extract the required options.
     */
    function __construct(array $options = array());
    
    /**
     * Adds a listener to this analyzer.
     *
     * @param PHP_Depend_Metrics_ListenerI $listener The listener instance.
     * 
     * @return void
     */
    function addAnalyzeListener(PHP_Depend_Metrics_ListenerI $listener);
    
    /**
<<<<<<< HEAD
     * Removes the listener from this analyzer.
     *
     * @param PHP_Depend_Metrics_ListenerI $listener The listener instance.
     * 
     * @return void
     */
    function removeAnalyzeListener(PHP_Depend_Metrics_ListenerI $listener);
    
    /**
     * Processes all {@link PHP_Reflection_AST_Package} code nodes.
=======
     * Processes all {@link PHP_Depend_Code_Package} code nodes.
>>>>>>> 341ac681
     *
     * @param PHP_Reflection_AST_Iterator $packages All code packages.
     * 
     * @return void
     */
<<<<<<< HEAD
    function analyze(PHP_Reflection_AST_Iterator $packages);
=======
    function analyze(PHP_Depend_Code_NodeIterator $packages);

    /**
     * An analyzer that is active must return <b>true</b> to recognized by
     * pdepend framework, while an analyzer that does not perform any action
     * for any reason should return <b>false</b>.
     *
     * @return boolean
     * @since 0.9.10
     */
    function isEnabled();
>>>>>>> 341ac681
}<|MERGE_RESOLUTION|>--- conflicted
+++ resolved
@@ -4,11 +4,7 @@
  * 
  * PHP Version 5
  *
-<<<<<<< HEAD
- * Copyright (c) 2008-2009, Manuel Pichler <mapi@pdepend.org>.
-=======
  * Copyright (c) 2008-2010, Manuel Pichler <mapi@pdepend.org>.
->>>>>>> 341ac681
  * All rights reserved.
  *
  * Redistribution and use in source and binary forms, with or without
@@ -44,11 +40,7 @@
  * @package    PHP_Depend
  * @subpackage Metrics
  * @author     Manuel Pichler <mapi@pdepend.org>
-<<<<<<< HEAD
- * @copyright  2008-2009 Manuel Pichler. All rights reserved.
-=======
  * @copyright  2008-2010 Manuel Pichler. All rights reserved.
->>>>>>> 341ac681
  * @license    http://www.opensource.org/licenses/bsd-license.php  BSD License
  * @version    SVN: $Id$
  * @link       http://pdepend.org/
@@ -63,11 +55,7 @@
  * @package    PHP_Depend
  * @subpackage Metrics
  * @author     Manuel Pichler <mapi@pdepend.org>
-<<<<<<< HEAD
- * @copyright  2008-2009 Manuel Pichler. All rights reserved.
-=======
  * @copyright  2008-2010 Manuel Pichler. All rights reserved.
->>>>>>> 341ac681
  * @license    http://www.opensource.org/licenses/bsd-license.php  BSD License
  * @version    Release: @package_version@
  * @link       http://pdepend.org/
@@ -92,28 +80,12 @@
     function addAnalyzeListener(PHP_Depend_Metrics_ListenerI $listener);
     
     /**
-<<<<<<< HEAD
-     * Removes the listener from this analyzer.
+     * Processes all {@link PHP_Depend_Code_Package} code nodes.
      *
-     * @param PHP_Depend_Metrics_ListenerI $listener The listener instance.
+     * @param PHP_Depend_Code_NodeIterator $packages All code packages.
      * 
      * @return void
      */
-    function removeAnalyzeListener(PHP_Depend_Metrics_ListenerI $listener);
-    
-    /**
-     * Processes all {@link PHP_Reflection_AST_Package} code nodes.
-=======
-     * Processes all {@link PHP_Depend_Code_Package} code nodes.
->>>>>>> 341ac681
-     *
-     * @param PHP_Reflection_AST_Iterator $packages All code packages.
-     * 
-     * @return void
-     */
-<<<<<<< HEAD
-    function analyze(PHP_Reflection_AST_Iterator $packages);
-=======
     function analyze(PHP_Depend_Code_NodeIterator $packages);
 
     /**
@@ -125,5 +97,4 @@
      * @since 0.9.10
      */
     function isEnabled();
->>>>>>> 341ac681
 }