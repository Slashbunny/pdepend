--- conflicted
+++ resolved
@@ -4,11 +4,7 @@
  *
  * PHP Version 5
  *
-<<<<<<< HEAD
- * Copyright (c) 2008-2009, Manuel Pichler <mapi@pdepend.org>.
-=======
  * Copyright (c) 2008-2010, Manuel Pichler <mapi@pdepend.org>.
->>>>>>> 759be6d3
  * All rights reserved.
  *
  * Redistribution and use in source and binary forms, with or without
@@ -44,11 +40,7 @@
  * @package    PHP_Depend
  * @subpackage Metrics
  * @author     Manuel Pichler <mapi@pdepend.org>
-<<<<<<< HEAD
- * @copyright  2008-2009 Manuel Pichler. All rights reserved.
-=======
  * @copyright  2008-2010 Manuel Pichler. All rights reserved.
->>>>>>> 759be6d3
  * @license    http://www.opensource.org/licenses/bsd-license.php  BSD License
  * @version    SVN: $Id$
  * @link       http://pdepend.org/
@@ -83,11 +75,7 @@
  * @package    PHP_Depend
  * @subpackage Metrics
  * @author     Manuel Pichler <mapi@pdepend.org>
-<<<<<<< HEAD
- * @copyright  2008-2009 Manuel Pichler. All rights reserved.
-=======
  * @copyright  2008-2010 Manuel Pichler. All rights reserved.
->>>>>>> 759be6d3
  * @license    http://www.opensource.org/licenses/bsd-license.php  BSD License
  * @version    Release: @package_version@
  * @link       http://pdepend.org/
@@ -115,22 +103,14 @@
     /**
      * Collected node metrics
      *
-<<<<<<< HEAD
-     * @var array(string=>array) $_nodeMetrics
-=======
      * @var array(string=>array)
->>>>>>> 759be6d3
      */
     private $_nodeMetrics = null;
 
     /**
      * Collected project metrics.
      *
-<<<<<<< HEAD
-     * @var array(string=>integer) $_projectMetrics
-=======
      * @var array(string=>integer)
->>>>>>> 759be6d3
      */
     private $_projectMetrics = array(
         self::M_LINES_OF_CODE              =>  0,
@@ -139,8 +119,6 @@
         self::M_NON_COMMENT_LINES_OF_CODE  =>  0
     );
 
-<<<<<<< HEAD
-=======
     /**
      * Executable lines of code in a class. The method calculation increases
      * this property with each method's ELOC value.
@@ -150,7 +128,6 @@
      */
     private $_classExecutableLines = 0;
 
->>>>>>> 759be6d3
     /**
      * This method will return an <b>array</b> with all generated metric values
      * for the given <b>$node</b> instance. If there are no metrics for the
@@ -165,15 +142,11 @@
      * )
      * </code>
      *
-<<<<<<< HEAD
-     * @param PHP_Reflection_AST_NodeI $node The context node instance.
-=======
      * @param PHP_Depend_Code_NodeI $node The context node instance.
->>>>>>> 759be6d3
      *
      * @return array(string=>mixed)
      */
-    public function getNodeMetrics(PHP_Reflection_AST_NodeI $node)
+    public function getNodeMetrics(PHP_Depend_Code_NodeI $node)
     {
         $metrics = array();
         if (isset($this->_nodeMetrics[$node->getUUID()])) {
@@ -201,18 +174,13 @@
     }
 
     /**
-     * Processes all {@link PHP_Reflection_AST_Package} code nodes.
-     *
-     * @param PHP_Reflection_AST_Iterator $packages All code packages.
-     *
-<<<<<<< HEAD
-=======
+     * Processes all {@link PHP_Depend_Code_Package} code nodes.
+     *
      * @param PHP_Depend_Code_NodeIterator $packages All code packages.
      *
->>>>>>> 759be6d3
-     * @return void
-     */
-    public function analyze(PHP_Reflection_AST_Iterator $packages)
+     * @return void
+     */
+    public function analyze(PHP_Depend_Code_NodeIterator $packages)
     {
         // Check for previous run
         if ($this->_nodeMetrics === null) {
@@ -233,31 +201,18 @@
 
     /**
      * Visits a class node.
-<<<<<<< HEAD
-     *
-     * @param PHP_Reflection_AST_ClassI $class The current class node.
-     *
-     * @return void
-     * @see PHP_Reflection_Visitor_AbstractVisitor::visitClass()
-=======
      *
      * @param PHP_Depend_Code_Class $class The current class node.
      *
      * @return void
      * @see PHP_Depend_Visitor_AbstractVisitor::visitClass()
->>>>>>> 759be6d3
-     */
-    public function visitClass(PHP_Reflection_AST_ClassI $class)
+     */
+    public function visitClass(PHP_Depend_Code_Class $class)
     {
         $this->fireStartClass($class);
 
         $class->getSourceFile()->accept($this);
 
-<<<<<<< HEAD
-        list($cloc, $eloc) = $this->_linesOfCode($class->getTokens());
-
-        $loc   = $class->getEndLine() - $class->getLine() + 1;
-=======
         $this->_classExecutableLines = 0;
 
         foreach ($class->getMethods() as $method) {
@@ -267,7 +222,6 @@
         list($cloc, $eloc) = $this->_linesOfCode($class->getTokens(), true);
 
         $loc   = $class->getEndLine() - $class->getStartLine() + 1;
->>>>>>> 759be6d3
         $ncloc = $loc - $cloc;
 
         $this->_nodeMetrics[$class->getUUID()] = array(
@@ -277,39 +231,18 @@
             self::M_NON_COMMENT_LINES_OF_CODE  =>  $ncloc,
         );
 
-<<<<<<< HEAD
-        foreach ($class->getMethods() as $method) {
-            $method->accept($this);
-        }
-        foreach ($class->getProperties() as $property) {
-            $property->accept($this);
-        }
-        foreach ($class->getConstants() as $constant) {
-            $constant->accept($this);
-        }
-
-=======
->>>>>>> 759be6d3
         $this->fireEndClass($class);
     }
 
     /**
      * Visits a file node.
-<<<<<<< HEAD
-     *
-     * @param PHP_Reflection_AST_File $file The current file node.
-     *
-     * @return void
-     * @see PHP_Reflection_Visitor_AbstractVisitor::visitFile()
-=======
      *
      * @param PHP_Depend_Code_File $file The current file node.
      *
      * @return void
      * @see PHP_Depend_Visitor_AbstractVisitor::visitFile()
->>>>>>> 759be6d3
-     */
-    public function visitFile(PHP_Reflection_AST_File $file)
+     */
+    public function visitFile(PHP_Depend_Code_File $file)
     {
         // Skip for dummy files
         if ($file->getFileName() === null) {
@@ -336,52 +269,31 @@
         );
 
         // Update project metrics
-<<<<<<< HEAD
-        $this->_projectMetrics['loc']   += $loc;
-        $this->_projectMetrics['cloc']  += $cloc;
-        $this->_projectMetrics['eloc']  += $eloc;
-        $this->_projectMetrics['ncloc'] += $ncloc;
-=======
         $this->_projectMetrics[self::M_LINES_OF_CODE]             += $loc;
         $this->_projectMetrics[self::M_COMMENT_LINES_OF_CODE]     += $cloc;
         $this->_projectMetrics[self::M_EXECUTABLE_LINES_OF_CODE]  += $eloc;
         $this->_projectMetrics[self::M_NON_COMMENT_LINES_OF_CODE] += $ncloc;
->>>>>>> 759be6d3
 
         $this->fireEndFile($file);
     }
 
     /**
      * Visits a function node.
-<<<<<<< HEAD
-     *
-     * @param PHP_Reflection_AST_Function $function The current function node.
-     *
-     * @return void
-     * @see PHP_Reflection_Visitor_AbstractVisitor::visitFunction()
-=======
      *
      * @param PHP_Depend_Code_Function $function The current function node.
      *
      * @return void
      * @see PHP_Depend_Visitor_AbstractVisitor::visitFunction()
->>>>>>> 759be6d3
-     */
-    public function visitFunction(PHP_Reflection_AST_FunctionI $function)
+     */
+    public function visitFunction(PHP_Depend_Code_Function $function)
     {
         $this->fireStartFunction($function);
 
         $function->getSourceFile()->accept($this);
 
-<<<<<<< HEAD
-        list($cloc, $eloc) = $this->_linesOfCode($function->getTokens());
-
-        $loc   = $function->getEndLine() - $function->getLine() + 1;
-=======
         list($cloc, $eloc) = $this->_linesOfCode($function->getTokens(), true);
 
         $loc   = $function->getEndLine() - $function->getStartLine() + 1;
->>>>>>> 759be6d3
         $ncloc = $loc - $cloc;
 
         $this->_nodeMetrics[$function->getUUID()] = array(
@@ -397,33 +309,20 @@
     /**
      * Visits a code interface object.
      *
-<<<<<<< HEAD
-     * @param PHP_Reflection_AST_InterfaceI $interface The context code interface.
-     *
-     * @return void
-     * @see PHP_Reflection_Visitor_AbstractVisitor::visitInterface()
-=======
      * @param PHP_Depend_Code_Interface $interface The context code interface.
      *
      * @return void
      * @see PHP_Depend_Visitor_AbstractVisitor::visitInterface()
->>>>>>> 759be6d3
-     */
-    public function visitInterface(PHP_Reflection_AST_InterfaceI $interface)
+     */
+    public function visitInterface(PHP_Depend_Code_Interface $interface)
     {
         $this->fireStartInterface($interface);
 
         $interface->getSourceFile()->accept($this);
 
-<<<<<<< HEAD
-        list($cloc, $eloc) = $this->_linesOfCode($interface->getTokens());
-
-        $loc   = $interface->getEndLine() - $interface->getLine() + 1;
-=======
         list($cloc) = $this->_linesOfCode($interface->getTokens(), true);
 
         $loc   = $interface->getEndLine() - $interface->getStartLine() + 1;
->>>>>>> 759be6d3
         $ncloc = $loc - $cloc;
 
         $this->_nodeMetrics[$interface->getUUID()] = array(
@@ -436,41 +335,21 @@
         foreach ($interface->getMethods() as $method) {
             $method->accept($this);
         }
-<<<<<<< HEAD
-        foreach ($interface->getConstants() as $constant) {
-            $constant->accept($this);
-        }
-=======
->>>>>>> 759be6d3
 
         $this->fireEndInterface($interface);
     }
 
     /**
      * Visits a method node.
-<<<<<<< HEAD
-     *
-     * @param PHP_Reflection_AST_MethodI $method The method class node.
-     *
-     * @return void
-     * @see PHP_Reflection_Visitor_AbstractVisitor::visitMethod()
-=======
      *
      * @param PHP_Depend_Code_Class $method The method class node.
      *
      * @return void
      * @see PHP_Depend_Visitor_AbstractVisitor::visitMethod()
->>>>>>> 759be6d3
-     */
-    public function visitMethod(PHP_Reflection_AST_MethodI $method)
+     */
+    public function visitMethod(PHP_Depend_Code_Method $method)
     {
         $this->fireStartMethod($method);
-<<<<<<< HEAD
-
-        list($cloc, $eloc) = $this->_linesOfCode($method->getTokens());
-
-        $loc   = $method->getEndLine() - $method->getLine() + 1;
-=======
         
         if ($method->isAbstract()) {
             $cloc = 0;
@@ -479,7 +358,6 @@
             list($cloc, $eloc) = $this->_linesOfCode($method->getTokens(), true);
         }
         $loc   = $method->getEndLine() - $method->getStartLine() + 1;
->>>>>>> 759be6d3
         $ncloc = $loc - $cloc;
 
         $this->_nodeMetrics[$method->getUUID()] = array(
@@ -493,55 +371,7 @@
 
         $this->fireEndMethod($method);
     }
-<<<<<<< HEAD
-
-    /**
-     * Visits a property node.
-     *
-     * @param PHP_Reflection_AST_PropertyI $property The property class node.
-     *
-     * @return void
-     * @see PHP_Reflection_Visitor_AbstractVisitor::visitProperty()
-     */
-    public function visitProperty(PHP_Reflection_AST_PropertyI $property)
-    {
-        $this->fireStartProperty($property);
-
-        $this->_nodeMetrics[$property->getUUID()] = array(
-            'loc'    =>  1,
-            'cloc'   =>  0,
-            'eloc'   =>  0,
-            'ncloc'  =>  1
-        );
-
-        $this->fireEndProperty($property);
-    }
-
-    /**
-     * Visits a class constant node.
-     *
-     * @param PHP_Reflection_AST_ClassOrInterfaceConstant $constant The current constant node.
-     *
-     * @return void
-     * @see PHP_Reflection_Visitor_AbstractVisitor::visitTypeConstant()
-     */
-    public function visitTypeConstant(PHP_Reflection_AST_ClassOrInterfaceConstant $constant)
-    {
-        $this->fireStartTypeConstant($constant);
-
-        $this->_nodeMetrics[$constant->getUUID()] = array(
-            'loc'    =>  1,
-            'cloc'   =>  0,
-            'eloc'   =>  0,
-            'ncloc'  =>  1
-        );
-
-        $this->fireEndTypeConstant($constant);
-    }
-
-=======
-
->>>>>>> 759be6d3
+
     /**
      * Counts the Comment Lines Of Code (CLOC) and a pseudo Executable Lines Of
      * Code (ELOC) values.
@@ -556,10 +386,7 @@
      * </code>
      *
      * @param array(array) $tokens The raw token stream.
-<<<<<<< HEAD
-=======
      * @param boolean      $search Optional boolean flag, search start.
->>>>>>> 759be6d3
      *
      * @return array(integer)
      */
@@ -568,19 +395,6 @@
         $clines = array();
         $elines = array();
 
-<<<<<<< HEAD
-        $comment = array(
-            PHP_Reflection_TokenizerI::T_COMMENT,
-            PHP_Reflection_TokenizerI::T_DOC_COMMENT
-        );
-
-        foreach ($tokens as $token) {
-            $lines = count(explode("\n", trim($token[1])));
-
-            if (in_array($token[0], $comment) === true) {
-                for ($i = 0; $i < $lines; ++$i) {
-                    $clines[$token[2] + $i] = true;
-=======
         $count = count($tokens);
         if ($search === true) {
             for ($i = 0; $i < $count; ++$i) {
@@ -588,7 +402,6 @@
 
                 if ($token->type === PHP_Depend_TokenizerI::T_CURLY_BRACE_OPEN) {
                     break;
->>>>>>> 759be6d3
                 }
             }
         } else {
