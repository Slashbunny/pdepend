--- conflicted
+++ resolved
@@ -4,11 +4,7 @@
  *
  * PHP Version 5
  *
-<<<<<<< HEAD
- * Copyright (c) 2008-2009, Manuel Pichler <mapi@pdepend.org>.
-=======
  * Copyright (c) 2008-2010, Manuel Pichler <mapi@pdepend.org>.
->>>>>>> 759be6d3
  * All rights reserved.
  *
  * Redistribution and use in source and binary forms, with or without
@@ -44,11 +40,7 @@
  * @package    PHP_Depend
  * @subpackage Metrics
  * @author     Manuel Pichler <mapi@pdepend.org>
-<<<<<<< HEAD
- * @copyright  2008-2009 Manuel Pichler. All rights reserved.
-=======
  * @copyright  2008-2010 Manuel Pichler. All rights reserved.
->>>>>>> 759be6d3
  * @license    http://www.opensource.org/licenses/bsd-license.php  BSD License
  * @version    SVN: $Id$
  * @link       http://pdepend.org/
@@ -70,11 +62,7 @@
  * @package    PHP_Depend
  * @subpackage Metrics
  * @author     Manuel Pichler <mapi@pdepend.org>
-<<<<<<< HEAD
- * @copyright  2008-2009 Manuel Pichler. All rights reserved.
-=======
  * @copyright  2008-2010 Manuel Pichler. All rights reserved.
->>>>>>> 759be6d3
  * @license    http://www.opensource.org/licenses/bsd-license.php  BSD License
  * @version    Release: @package_version@
  * @link       http://pdepend.org/
@@ -133,18 +121,13 @@
     private $_cyclomaticAnalyzer = null;
 
     /**
-     * Processes all {@link PHP_Reflection_AST_Package} code nodes.
-     *
-     * @param PHP_Reflection_AST_Iterator $packages All code packages.
-     *
-<<<<<<< HEAD
-=======
+     * Processes all {@link PHP_Depend_Code_Package} code nodes.
+     *
      * @param PHP_Depend_Code_NodeIterator $packages All code packages.
      *
->>>>>>> 759be6d3
-     * @return void
-     */
-    public function analyze(PHP_Reflection_AST_Iterator $packages)
+     * @return void
+     */
+    public function analyze(PHP_Depend_Code_NodeIterator $packages)
     {
         if ($this->_nodeMetrics === null) {
             // First check for the require cc analyzer
@@ -202,15 +185,11 @@
      * for the given <b>$node</b>. If there are no metrics for the requested
      * node, this method will return an empty <b>array</b>.
      *
-<<<<<<< HEAD
-     * @param PHP_Reflection_AST_NodeI $node The context node instance.
-=======
      * @param PHP_Depend_Code_NodeI $node The context node instance.
->>>>>>> 759be6d3
      *
      * @return array(string=>mixed)
      */
-    public function getNodeMetrics(PHP_Reflection_AST_NodeI $node)
+    public function getNodeMetrics(PHP_Depend_Code_NodeI $node)
     {
         $metrics = array();
         if (isset($this->_nodeMetrics[$node->getUUID()])) {
@@ -221,21 +200,13 @@
 
     /**
      * Visits a class node.
-<<<<<<< HEAD
-     *
-     * @param PHP_Reflection_AST_ClassI $class The current class node.
-     *
-     * @return void
-     * @see PHP_Reflection_Visitor_AbstractVisitor::visitClass()
-=======
      *
      * @param PHP_Depend_Code_Class $class The current class node.
      *
      * @return void
      * @see PHP_Depend_Visitor_AbstractVisitor::visitClass()
->>>>>>> 759be6d3
-     */
-    public function visitClass(PHP_Reflection_AST_ClassI $class)
+     */
+    public function visitClass(PHP_Depend_Code_Class $class)
     {
         $this->fireStartClass($class);
 
@@ -264,71 +235,44 @@
     /**
      * Visits a code interface object.
      *
-<<<<<<< HEAD
-     * @param PHP_Reflection_AST_InterfaceI $interface The context code interface.
-     *
-     * @return void
-     * @see PHP_Reflection_VisitorI::visitInterface()
-=======
      * @param PHP_Depend_Code_Interface $interface The context code interface.
      *
      * @return void
      * @see PHP_Depend_VisitorI::visitInterface()
->>>>>>> 759be6d3
-     */
-    public function visitInterface(PHP_Reflection_AST_InterfaceI $interface)
+     */
+    public function visitInterface(PHP_Depend_Code_Interface $interface)
     {
         // Empty visit method, we don't want interface metrics
     }
 
     /**
      * Visits a method node.
-<<<<<<< HEAD
-     *
-     * @param PHP_Reflection_AST_MethodI $method The method class node.
-     *
-     * @return void
-     * @see PHP_Reflection_VisitorI::visitMethod()
-=======
      *
      * @param PHP_Depend_Code_Class $method The method class node.
      *
      * @return void
      * @see PHP_Depend_VisitorI::visitMethod()
->>>>>>> 759be6d3
-     */
-    public function visitMethod(PHP_Reflection_AST_MethodI $method)
+     */
+    public function visitMethod(PHP_Depend_Code_Method $method)
     {
         $this->fireStartMethod($method);
 
         // Get parent class uuid
         $uuid = $method->getParent()->getUUID();
 
-<<<<<<< HEAD
-        $ccn2 = $this->_cyclomaticAnalyzer->getCCN2($method);
-=======
         $ccn = $this->_cyclomaticAnalyzer->getCCN2($method);
->>>>>>> 759be6d3
 
         // Increment Weighted Methods Per Class(WMC) value
         $this->_nodeMetrics[$uuid][self::M_WEIGHTED_METHODS] += $ccn;
         // Increment Class Size(CSZ) value
-<<<<<<< HEAD
-        $this->_nodeMetrics[$uuid]['csz'] += $ccn2;
-=======
         $this->_nodeMetrics[$uuid][self::M_CLASS_SIZE] += $ccn;
->>>>>>> 759be6d3
 
         // Increment Non Private values
         if ($method->isPublic()) {
             // Increment Non Private WMC value
             $this->_nodeMetrics[$uuid][self::M_WEIGHTED_METHODS_NON_PRIVATE] += $ccn;
             // Increment Class Interface Size(CIS) value
-<<<<<<< HEAD
-            $this->_nodeMetrics[$uuid]['cis'] += $ccn2;
-=======
             $this->_nodeMetrics[$uuid][self::M_CLASS_INTERFACE_SIZE] += $ccn;
->>>>>>> 759be6d3
         }
 
         $this->fireEndMethod($method);
@@ -336,39 +280,23 @@
 
     /**
      * Visits a property node.
-<<<<<<< HEAD
-     *
-     * @param PHP_Reflection_AST_PropertyI $property The property class node.
-     *
-     * @return void
-     * @see PHP_Reflection_VisitorI::visitProperty()
-=======
      *
      * @param PHP_Depend_Code_Property $property The property class node.
      *
      * @return void
      * @see PHP_Depend_VisitorI::visitProperty()
->>>>>>> 759be6d3
-     */
-    public function visitProperty(PHP_Reflection_AST_PropertyI $property)
+     */
+    public function visitProperty(PHP_Depend_Code_Property $property)
     {
         $this->fireStartProperty($property);
 
         // Get parent class uuid
-<<<<<<< HEAD
-        $uuid = $property->getParent()->getUUID();
-=======
         $uuid = $property->getDeclaringClass()->getUUID();
->>>>>>> 759be6d3
 
         // Increment VARS value
         ++$this->_nodeMetrics[$uuid][self::M_PROPERTIES];
         // Increment Class Size(CSZ) value
-<<<<<<< HEAD
-        ++$this->_nodeMetrics[$uuid]['csz'];
-=======
         ++$this->_nodeMetrics[$uuid][self::M_CLASS_SIZE];
->>>>>>> 759be6d3
 
         // Increment Non Private values
         if ($property->isPublic()) {
@@ -381,38 +309,15 @@
         $this->fireEndProperty($property);
     }
 
-<<<<<<< HEAD
-    /**
-     * Returns the depth of inheritance tree value for the given class.
-     *
-     * @param PHP_Reflection_AST_Class $class The context code class instance.
-     *
-     * @return integer
-     */
-    private function _calculateDIT(PHP_Reflection_AST_Class $class)
-    {
-        $dit = 0;
-        while (($class = $class->getParentClass()) !== null) {
-            ++$dit;
-        }
-        return $dit;
-    }
-
-=======
->>>>>>> 759be6d3
     /**
      * Calculates the Variables Inheritance of a class metric, this method only
      * counts protected and public properties of parent classes.
      *
-<<<<<<< HEAD
-     * @param PHP_Reflection_AST_Class $class The context class instance.
-=======
      * @param PHP_Depend_Code_Class $class The context class instance.
->>>>>>> 759be6d3
      *
      * @return integer
      */
-    private function _calculateVARSi(PHP_Reflection_AST_Class $class)
+    private function _calculateVARSi(PHP_Depend_Code_Class $class)
     {
         // List of properties, this method only counts not overwritten properties
         $properties = array();
@@ -441,23 +346,15 @@
      * Calculates the Weight Method Per Class metric, this method only counts
      * protected and public methods of parent classes.
      *
-<<<<<<< HEAD
-     * @param PHP_Reflection_AST_Class $class The context class instance.
-=======
      * @param PHP_Depend_Code_Class $class The context class instance.
->>>>>>> 759be6d3
      *
      * @return integer
      */
-    private function _calculateWMCi(PHP_Reflection_AST_Class $class)
+    private function _calculateWMCi(PHP_Depend_Code_Class $class)
     {
         // List of methods, this method only counts not overwritten methods.
-<<<<<<< HEAD
-        $methods = array();
-=======
         $ccn = array();
 
->>>>>>> 759be6d3
         // First collect all methods of the context class
         foreach ($class->getMethods() as $m) {
             $ccn[$m->getName()] = $this->_cyclomaticAnalyzer->getCCN2($m);
