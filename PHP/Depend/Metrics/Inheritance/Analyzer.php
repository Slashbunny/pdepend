<?php
/**
 * This file is part of PHP_Depend.
 *
 * PHP Version 5
 *
<<<<<<< HEAD
 * Copyright (c) 2008-2009, Manuel Pichler <mapi@pdepend.org>.
=======
 * Copyright (c) 2008-2010, Manuel Pichler <mapi@pdepend.org>.
>>>>>>> 173f04e3
 * All rights reserved.
 *
 * Redistribution and use in source and binary forms, with or without
 * modification, are permitted provided that the following conditions
 * are met:
 *
 *   * Redistributions of source code must retain the above copyright
 *     notice, this list of conditions and the following disclaimer.
 *
 *   * Redistributions in binary form must reproduce the above copyright
 *     notice, this list of conditions and the following disclaimer in
 *     the documentation and/or other materials provided with the
 *     distribution.
 *
 *   * Neither the name of Manuel Pichler nor the names of his
 *     contributors may be used to endorse or promote products derived
 *     from this software without specific prior written permission.
 *
 * THIS SOFTWARE IS PROVIDED BY THE COPYRIGHT HOLDERS AND CONTRIBUTORS
 * "AS IS" AND ANY EXPRESS OR IMPLIED WARRANTIES, INCLUDING, BUT NOT
 * LIMITED TO, THE IMPLIED WARRANTIES OF MERCHANTABILITY AND FITNESS
 * FOR A PARTICULAR PURPOSE ARE DISCLAIMED. IN NO EVENT SHALL THE
 * COPYRIGHT OWNER OR CONTRIBUTORS BE LIABLE FOR ANY DIRECT, INDIRECT,
 * INCIDENTAL, SPECIAL, EXEMPLARY, OR CONSEQUENTIAL DAMAGES (INCLUDING,
 * BUT NOT LIMITED TO, PROCUREMENT OF SUBSTITUTE GOODS OR SERVICES;
 * LOSS OF USE, DATA, OR PROFITS; OR BUSINESS INTERRUPTION) HOWEVER
 * CAUSED AND ON ANY THEORY OF LIABILITY, WHETHER IN CONTRACT, STRICT
 * LIABILITY, OR TORT (INCLUDING NEGLIGENCE OR OTHERWISE) ARISING IN
 * ANY WAY OUT OF THE USE OF THIS SOFTWARE, EVEN IF ADVISED OF THE
 * POSSIBILITY OF SUCH DAMAGE.
 *
 * @category   QualityAssurance
 * @package    PHP_Depend
 * @subpackage Metrics
 * @author     Manuel Pichler <mapi@pdepend.org>
<<<<<<< HEAD
 * @copyright  2008-2009 Manuel Pichler. All rights reserved.
=======
 * @copyright  2008-2010 Manuel Pichler. All rights reserved.
>>>>>>> 173f04e3
 * @license    http://www.opensource.org/licenses/bsd-license.php  BSD License
 * @version    SVN: $Id$
 * @link       http://pdepend.org/
 */

require_once 'PHP/Depend/Metrics/AbstractAnalyzer.php';
require_once 'PHP/Depend/Metrics/NodeAwareI.php';
require_once 'PHP/Depend/Metrics/FilterAwareI.php';
require_once 'PHP/Depend/Metrics/ProjectAwareI.php';

/**
 * This analyzer provides two project related inheritance metrics.
 *
 * <b>ANDC - Average Number of Derived Classes</b>: The average number of direct
 * subclasses of a class. This metric only covers classes in the analyzed system,
 * no library or environment classes are covered.
 *
 * <b>AHH - Average Hierarchy Height</b>: The computed average of all inheritance
 * trees within the analyzed system, external classes or interfaces are ignored.
 *
 * @category   QualityAssurance
 * @package    PHP_Depend
 * @subpackage Metrics
 * @author     Manuel Pichler <mapi@pdepend.org>
<<<<<<< HEAD
 * @copyright  2008-2009 Manuel Pichler. All rights reserved.
=======
 * @copyright  2008-2010 Manuel Pichler. All rights reserved.
>>>>>>> 173f04e3
 * @license    http://www.opensource.org/licenses/bsd-license.php  BSD License
 * @version    Release: @package_version@
 * @link       http://pdepend.org/
 */
class PHP_Depend_Metrics_Inheritance_Analyzer
       extends PHP_Depend_Metrics_AbstractAnalyzer
    implements PHP_Depend_Metrics_NodeAwareI,
               PHP_Depend_Metrics_FilterAwareI,
               PHP_Depend_Metrics_ProjectAwareI
{
    /**
<<<<<<< HEAD
     * Contains the number of derived classes for each processed class. The array
     * size is equal to the number of analyzed classes.
     *
     * @var array(integer) $_derivedClasses
=======
     * Type of this analyzer class.
>>>>>>> 173f04e3
     */
    const CLAZZ = __CLASS__;

    /**
     * Metrics provided by the analyzer implementation.
     */
    const M_AVERAGE_NUMBER_DERIVED_CLASSES = 'andc',
          M_AVERAGE_HIERARCHY_HEIGHT       = 'ahh',
          M_DEPTH_OF_INHERITANCE_TREE      = 'dit',
          M_NUMBER_OF_ADDED_METHODS        = 'noam',
          M_NUMBER_OF_OVERWRITTEN_METHODS  = 'noom',
          M_NUMBER_OF_DERIVED_CLASSES      = 'nocc',
          M_MAXIMUM_INHERITANCE_DEPTH      = 'maxDIT';

    /**
     * Contains the max inheritance depth for all root classes within the
     * analyzed system. The array size is equal to the number of analyzed root
     * classes.
     *
<<<<<<< HEAD
     * @var array(integer) $_rootClasses
=======
     * @var array(integer)
>>>>>>> 173f04e3
     */
    private $_rootClasses = null;

    /**
     * The maximum depth of inheritance tree value within the analyzed source code.
     *
     * @var integer $_maxDIT
     */
    private $_maxDIT = 0;

    /**
     * The average number of derived classes.
     *
<<<<<<< HEAD
     * @var float $_andc
=======
     * @var float
>>>>>>> 173f04e3
     */
    private $_andc = 0;

    /**
     * The average hierarchy height.
     *
<<<<<<< HEAD
     * @var float $_ahh
=======
     * @var float
>>>>>>> 173f04e3
     */
    private $_ahh = 0;

    /**
     * Total number of classes.
     *
     * @var integer
     */
    private $_numberOfClasses = 0;

    /**
     * Total number of derived classes.
     *
     * @var integer
     */
    private $_numberOfDerivedClasses = 0;

    /**
     * Metrics calculated for a single source node.
     *
     * @var array(string=>array)
     */
    private $_nodeMetrics = null;

    /**
     * This method will return an <b>array</b> with all generated metric values
     * for the given <b>$node</b>. If there are no metrics for the requested
     * node, this method will return an empty <b>array</b>.
     *
     * @param PHP_Depend_Code_NodeI $node The context node instance.
     *
     * @return array(string=>mixed)
     */
    public function getNodeMetrics(PHP_Depend_Code_NodeI $node)
    {
        if (isset($this->_nodeMetrics[$node->getUUID()])) {
            return $this->_nodeMetrics[$node->getUUID()];
        }
        return array();
    }

    /**
     * Provides the project summary as an <b>array</b>.
     *
     * <code>
     * array(
     *     'andc'  =>  0.73,
     *     'ahh'   =>  0.56
     * )
     * </code>
     *
     * @return array(string=>mixed)
     */
    public function getProjectMetrics()
    {
        return array(
            self::M_AVERAGE_NUMBER_DERIVED_CLASSES  =>  $this->_andc,
            self::M_AVERAGE_HIERARCHY_HEIGHT        =>  $this->_ahh,
            self::M_MAXIMUM_INHERITANCE_DEPTH       =>  $this->_maxDIT,
        );
    }

    /**
     * Processes all {@link PHP_Reflection_AST_Package} code nodes.
     *
<<<<<<< HEAD
     * @param PHP_Reflection_AST_Iterator $packages All code packages.
     * 
=======
     * @param PHP_Depend_Code_NodeIterator $packages All code packages.
     *
>>>>>>> 173f04e3
     * @return void
     */
    public function analyze(PHP_Reflection_AST_Iterator $packages)
    {
        if ($this->_nodeMetrics === null) {
            $this->_nodeMetrics = array();

            $this->fireStartAnalyzer();
            $this->_analyze($packages);
            $this->fireEndAnalyzer();
        }
    }

    /**
     * Calculates several inheritance related metrics for the given source
     * packages.
     *
     * @param PHP_Depend_Code_NodeIterator $packages The source packages.
     *
     * @return void
     * @since 0.9.10
     */
    private function _analyze(PHP_Depend_Code_NodeIterator $packages)
    {
        // Process all packages
        foreach ($packages as $package) {
            $package->accept($this);
        }

        if ($this->_numberOfClasses > 0) {
            $this->_andc = $this->_numberOfDerivedClasses / $this->_numberOfClasses;
        }
        if (($count = count($this->_rootClasses)) > 0) {
            $this->_ahh = array_sum($this->_rootClasses) / $count;
        }
    }

    /**
     * Visits a class node.
     *
<<<<<<< HEAD
     * @param PHP_Reflection_AST_ClassI $class The current class node.
     * 
     * @return void
     * @see PHP_Reflection_Visitor_AbstractVisitor::visitClass()
=======
     * @param PHP_Depend_Code_Class $class The current class node.
     *
     * @return void
     * @see PHP_Depend_Visitor_AbstractVisitor::visitClass()
>>>>>>> 173f04e3
     */
    public function visitClass(PHP_Reflection_AST_ClassI $class)
    {
<<<<<<< HEAD
        $this->fireStartClass($class);
        
        // Count all derived classes
        if (!isset($this->_derivedClasses[$class->getUUID()])) {
            $this->_derivedClasses[$class->getUUID()] = 0;
        }
        
        $this->_calculateHIT($class);
        
        // Is this a root class?
        if (($parent = $class->getParentClass()) !== null) {
            if (!isset($this->_derivedClasses[$parent->getUUID()])) {
                $this->_derivedClasses[$parent->getUUID()] = 0;
            }
            ++$this->_derivedClasses[$parent->getUUID()];
=======
        if (!$class->isUserDefined()) {
            return;
>>>>>>> 173f04e3
        }

        $this->fireStartClass($class);

        $this->_initNodeMetricsForClass($class);
        
        $this->_calculateNumberOfDerivedClasses($class);
        $this->_calculateNumberOfAddedAndOverwrittenMethods($class);
        $this->_calculateDepthOfInheritanceTree($class);

        $this->fireEndClass($class);
    }

    /**
     * Calculates the number of derived classes.
     *
     * @param PHP_Depend_Code_Class $class The current class node.
     *
     * @return void
     * @since 0.9.5
     */
    private function _calculateNumberOfDerivedClasses(PHP_Depend_Code_Class $class)
    {
        $uuid = $class->getUUID();
        if (isset($this->_derivedClasses[$uuid]) === false) {
            $this->_derivedClasses[$uuid] = 0;
        }

        $parentClass = $class->getParentClass();
        if ($parentClass !== null && $parentClass->isUserDefined()) {
            $uuid = $parentClass->getUUID();

            ++$this->_numberOfDerivedClasses;
            ++$this->_nodeMetrics[$uuid][self::M_NUMBER_OF_DERIVED_CLASSES];
        }
    }

    /**
     * Calculates the maximum HIT for the given class.
     *
<<<<<<< HEAD
     * @param PHP_Reflection_AST_ClassI $class The context class instance.
     * 
     * @return integer
     */
    private function _calculateHIT(PHP_Reflection_AST_ClassI $class, $depth = 0)
    {
        if (($parent = $class->getParentClass()) === null) {
            if (!isset($this->_rootClasses[$class->getUUID()])) {
                $this->_rootClasses[$class->getUUID()] = 0;
            }
            if ($this->_rootClasses[$class->getUUID()] < $depth)
            {
                $this->_rootClasses[$class->getUUID()] = $depth;
            }
        } else {
            $this->_calculateHIT($parent, $depth + 1);
        }
=======
     * @param PHP_Depend_Code_Class $class The context class instance.
     *
     * @return void
     * @since 0.9.10
     */
    private function _calculateDepthOfInheritanceTree(PHP_Depend_Code_Class $class)
    {
        $dit  = 0;
        $uuid = $class->getUUID();
        $root = $class->getUUID();

        while (($class = $class->getParentClass()) !== null) {
            if (!$class->isUserDefined()) {
                ++$dit;
            }
            ++$dit;
            $root = $class->getUUID();
        }
        
        // Collect max dit value
        $this->_maxDIT = max($this->_maxDIT, $dit);

        if (empty($this->_rootClasses[$root]) || $this->_rootClasses[$root] < $dit) {
            $this->_rootClasses[$root] = $dit;
        }
        $this->_nodeMetrics[$uuid][self::M_DEPTH_OF_INHERITANCE_TREE] = $dit;
    }

    /**
     * Calculates two metrics. The number of added methods and the number of
     * overwritten methods.
     *
     * @param PHP_Depend_Code_Class $class The context class instance.
     *
     * @return void
     * @since 0.9.10
     */
    private function _calculateNumberOfAddedAndOverwrittenMethods(
        PHP_Depend_Code_Class $class
    ) {
        $parentClass = $class->getParentClass();
        if ($parentClass === null) {
            return;
        }

        $parentMethodNames = array();
        foreach ($parentClass->getAllMethods() as $method) {
            $parentMethodNames[$method->getName()] = $method->isAbstract();
        }

        $numberOfAddedMethods       = 0;
        $numberOfOverwrittenMethods = 0;

        foreach ($class->getAllMethods() as $method) {
            if ($method->getParent() !== $class) {
                continue;
            }
            
            if (isset($parentMethodNames[$method->getName()])) {
                if (!$parentMethodNames[$method->getName()]) {
                    ++$numberOfOverwrittenMethods;
                }
            } else {
                ++$numberOfAddedMethods;
            }
        }

        $uuid = $class->getUUID();

        $this->_nodeMetrics[$uuid][self::M_NUMBER_OF_ADDED_METHODS]
            = $numberOfAddedMethods;
        $this->_nodeMetrics[$uuid][self::M_NUMBER_OF_OVERWRITTEN_METHODS]
            = $numberOfOverwrittenMethods;
    }

    /**
     * Initializes a empty metric container for the given class node.
     *
     * @param PHP_Depend_Code_Class $class The context class instance.
     *
     * @return void
     * @since 0.9.10
     */
    private function _initNodeMetricsForClass(PHP_Depend_Code_Class $class)
    {
        if (is_object($class->getParentClass())) {
            $this->_initNodeMetricsForClass($class->getParentClass());
        }

        $uuid = $class->getUUID();
        if (isset($this->_nodeMetrics[$uuid])) {
            return;
        }

        ++$this->_numberOfClasses;
        
        $this->_nodeMetrics[$uuid] = array(
            self::M_DEPTH_OF_INHERITANCE_TREE     => 0,
            self::M_NUMBER_OF_ADDED_METHODS       => 0,
            self::M_NUMBER_OF_DERIVED_CLASSES     => 0,
            self::M_NUMBER_OF_OVERWRITTEN_METHODS => 0
        );
>>>>>>> 173f04e3
    }
}<|MERGE_RESOLUTION|>--- conflicted
+++ resolved
@@ -4,11 +4,7 @@
  *
  * PHP Version 5
  *
-<<<<<<< HEAD
- * Copyright (c) 2008-2009, Manuel Pichler <mapi@pdepend.org>.
-=======
  * Copyright (c) 2008-2010, Manuel Pichler <mapi@pdepend.org>.
->>>>>>> 173f04e3
  * All rights reserved.
  *
  * Redistribution and use in source and binary forms, with or without
@@ -44,11 +40,7 @@
  * @package    PHP_Depend
  * @subpackage Metrics
  * @author     Manuel Pichler <mapi@pdepend.org>
-<<<<<<< HEAD
- * @copyright  2008-2009 Manuel Pichler. All rights reserved.
-=======
  * @copyright  2008-2010 Manuel Pichler. All rights reserved.
->>>>>>> 173f04e3
  * @license    http://www.opensource.org/licenses/bsd-license.php  BSD License
  * @version    SVN: $Id$
  * @link       http://pdepend.org/
@@ -73,11 +65,7 @@
  * @package    PHP_Depend
  * @subpackage Metrics
  * @author     Manuel Pichler <mapi@pdepend.org>
-<<<<<<< HEAD
- * @copyright  2008-2009 Manuel Pichler. All rights reserved.
-=======
  * @copyright  2008-2010 Manuel Pichler. All rights reserved.
->>>>>>> 173f04e3
  * @license    http://www.opensource.org/licenses/bsd-license.php  BSD License
  * @version    Release: @package_version@
  * @link       http://pdepend.org/
@@ -89,14 +77,7 @@
                PHP_Depend_Metrics_ProjectAwareI
 {
     /**
-<<<<<<< HEAD
-     * Contains the number of derived classes for each processed class. The array
-     * size is equal to the number of analyzed classes.
-     *
-     * @var array(integer) $_derivedClasses
-=======
      * Type of this analyzer class.
->>>>>>> 173f04e3
      */
     const CLAZZ = __CLASS__;
 
@@ -116,11 +97,7 @@
      * analyzed system. The array size is equal to the number of analyzed root
      * classes.
      *
-<<<<<<< HEAD
-     * @var array(integer) $_rootClasses
-=======
      * @var array(integer)
->>>>>>> 173f04e3
      */
     private $_rootClasses = null;
 
@@ -134,22 +111,14 @@
     /**
      * The average number of derived classes.
      *
-<<<<<<< HEAD
-     * @var float $_andc
-=======
      * @var float
->>>>>>> 173f04e3
      */
     private $_andc = 0;
 
     /**
      * The average hierarchy height.
      *
-<<<<<<< HEAD
-     * @var float $_ahh
-=======
      * @var float
->>>>>>> 173f04e3
      */
     private $_ahh = 0;
 
@@ -213,18 +182,13 @@
     }
 
     /**
-     * Processes all {@link PHP_Reflection_AST_Package} code nodes.
-     *
-<<<<<<< HEAD
-     * @param PHP_Reflection_AST_Iterator $packages All code packages.
-     * 
-=======
+     * Processes all {@link PHP_Depend_Code_Package} code nodes.
+     *
      * @param PHP_Depend_Code_NodeIterator $packages All code packages.
      *
->>>>>>> 173f04e3
-     * @return void
-     */
-    public function analyze(PHP_Reflection_AST_Iterator $packages)
+     * @return void
+     */
+    public function analyze(PHP_Depend_Code_NodeIterator $packages)
     {
         if ($this->_nodeMetrics === null) {
             $this->_nodeMetrics = array();
@@ -262,40 +226,15 @@
     /**
      * Visits a class node.
      *
-<<<<<<< HEAD
-     * @param PHP_Reflection_AST_ClassI $class The current class node.
-     * 
-     * @return void
-     * @see PHP_Reflection_Visitor_AbstractVisitor::visitClass()
-=======
      * @param PHP_Depend_Code_Class $class The current class node.
      *
      * @return void
      * @see PHP_Depend_Visitor_AbstractVisitor::visitClass()
->>>>>>> 173f04e3
-     */
-    public function visitClass(PHP_Reflection_AST_ClassI $class)
-    {
-<<<<<<< HEAD
-        $this->fireStartClass($class);
-        
-        // Count all derived classes
-        if (!isset($this->_derivedClasses[$class->getUUID()])) {
-            $this->_derivedClasses[$class->getUUID()] = 0;
-        }
-        
-        $this->_calculateHIT($class);
-        
-        // Is this a root class?
-        if (($parent = $class->getParentClass()) !== null) {
-            if (!isset($this->_derivedClasses[$parent->getUUID()])) {
-                $this->_derivedClasses[$parent->getUUID()] = 0;
-            }
-            ++$this->_derivedClasses[$parent->getUUID()];
-=======
+     */
+    public function visitClass(PHP_Depend_Code_Class $class)
+    {
         if (!$class->isUserDefined()) {
             return;
->>>>>>> 173f04e3
         }
 
         $this->fireStartClass($class);
@@ -336,25 +275,6 @@
     /**
      * Calculates the maximum HIT for the given class.
      *
-<<<<<<< HEAD
-     * @param PHP_Reflection_AST_ClassI $class The context class instance.
-     * 
-     * @return integer
-     */
-    private function _calculateHIT(PHP_Reflection_AST_ClassI $class, $depth = 0)
-    {
-        if (($parent = $class->getParentClass()) === null) {
-            if (!isset($this->_rootClasses[$class->getUUID()])) {
-                $this->_rootClasses[$class->getUUID()] = 0;
-            }
-            if ($this->_rootClasses[$class->getUUID()] < $depth)
-            {
-                $this->_rootClasses[$class->getUUID()] = $depth;
-            }
-        } else {
-            $this->_calculateHIT($parent, $depth + 1);
-        }
-=======
      * @param PHP_Depend_Code_Class $class The context class instance.
      *
      * @return void
@@ -457,6 +377,5 @@
             self::M_NUMBER_OF_DERIVED_CLASSES     => 0,
             self::M_NUMBER_OF_OVERWRITTEN_METHODS => 0
         );
->>>>>>> 173f04e3
     }
 }