<?php
/**
 * This file is part of PHP_Depend.
 *
 * PHP Version 5
 *
<<<<<<< HEAD
 * Copyright (c) 2008-2009, Manuel Pichler <mapi@pdepend.org>.
=======
 * Copyright (c) 2008-2010, Manuel Pichler <mapi@pdepend.org>.
>>>>>>> 341ac681
 * All rights reserved.
 *
 * Redistribution and use in source and binary forms, with or without
 * modification, are permitted provided that the following conditions
 * are met:
 *
 *   * Redistributions of source code must retain the above copyright
 *     notice, this list of conditions and the following disclaimer.
 *
 *   * Redistributions in binary form must reproduce the above copyright
 *     notice, this list of conditions and the following disclaimer in
 *     the documentation and/or other materials provided with the
 *     distribution.
 *
 *   * Neither the name of Manuel Pichler nor the names of his
 *     contributors may be used to endorse or promote products derived
 *     from this software without specific prior written permission.
 *
 * THIS SOFTWARE IS PROVIDED BY THE COPYRIGHT HOLDERS AND CONTRIBUTORS
 * "AS IS" AND ANY EXPRESS OR IMPLIED WARRANTIES, INCLUDING, BUT NOT
 * LIMITED TO, THE IMPLIED WARRANTIES OF MERCHANTABILITY AND FITNESS
 * FOR A PARTICULAR PURPOSE ARE DISCLAIMED. IN NO EVENT SHALL THE
 * COPYRIGHT OWNER OR CONTRIBUTORS BE LIABLE FOR ANY DIRECT, INDIRECT,
 * INCIDENTAL, SPECIAL, EXEMPLARY, OR CONSEQUENTIAL DAMAGES (INCLUDING,
 * BUT NOT LIMITED TO, PROCUREMENT OF SUBSTITUTE GOODS OR SERVICES;
 * LOSS OF USE, DATA, OR PROFITS; OR BUSINESS INTERRUPTION) HOWEVER
 * CAUSED AND ON ANY THEORY OF LIABILITY, WHETHER IN CONTRACT, STRICT
 * LIABILITY, OR TORT (INCLUDING NEGLIGENCE OR OTHERWISE) ARISING IN
 * ANY WAY OUT OF THE USE OF THIS SOFTWARE, EVEN IF ADVISED OF THE
 * POSSIBILITY OF SUCH DAMAGE.
 *
 * @category   QualityAssurance
 * @package    PHP_Depend
 * @subpackage Metrics
 * @author     Manuel Pichler <mapi@pdepend.org>
<<<<<<< HEAD
 * @copyright  2008-2009 Manuel Pichler. All rights reserved.
=======
 * @copyright  2008-2010 Manuel Pichler. All rights reserved.
>>>>>>> 341ac681
 * @license    http://www.opensource.org/licenses/bsd-license.php  BSD License
 * @version    SVN: $Id$
 * @link       http://pdepend.org/
 */

<<<<<<< HEAD
=======
require_once 'PHP/Depend/Visitor/AbstractVisitor.php';
>>>>>>> 341ac681
require_once 'PHP/Depend/Metrics/CodeRank/CodeRankStrategyI.php';
// TODO: Refactory this reflection dependency
require_once 'PHP/Reflection/Visitor/AbstractVisitor.php';

/**
 * Collects class and package metrics based on inheritance.
 *
 * @category   QualityAssurance
 * @package    PHP_Depend
 * @subpackage Metrics
 * @author     Manuel Pichler <mapi@pdepend.org>
<<<<<<< HEAD
 * @copyright  2008-2009 Manuel Pichler. All rights reserved.
=======
 * @copyright  2008-2010 Manuel Pichler. All rights reserved.
>>>>>>> 341ac681
 * @license    http://www.opensource.org/licenses/bsd-license.php  BSD License
 * @version    Release: @package_version@
 * @link       http://pdepend.org/
 */
class PHP_Depend_Metrics_CodeRank_InheritanceStrategy
<<<<<<< HEAD
       extends PHP_Reflection_Visitor_AbstractVisitor
=======
       extends PHP_Depend_Visitor_AbstractVisitor
>>>>>>> 341ac681
    implements PHP_Depend_Metrics_CodeRank_CodeRankStrategyI
{
    /**
     * All found nodes.
     *
     * @var array(string=>array) $_nodes
     */
    private $_nodes = array();

    /**
     * Returns the collected nodes.
     *
     * @return array(string=>array)
     */
    public function getCollectedNodes()
    {
        return $this->_nodes;
    }

    /**
     * Visits a code class object.
     *
<<<<<<< HEAD
     * @param PHP_Reflection_AST_ClassI $class The context code class.
     * 
     * @return void
     * @see PHP_Reflection_VisitorI::visitClass()
=======
     * @param PHP_Depend_Code_Class $class The context code class.
     *
     * @return void
     * @see PHP_Depend_VisitorI::visitClass()
     * @see PHP_Depend_Metrics_CodeRank_Analyzer::visitType()
>>>>>>> 341ac681
     */
    public function visitClass(PHP_Reflection_AST_ClassI $class)
    {
        $this->fireStartClass($class);
        $this->visitType($class);
        $this->fireEndClass($class);
    }

    /**
     * Visits a code interface object.
     *
<<<<<<< HEAD
     * @param PHP_Reflection_AST_InterfaceI $interface The context code interface.
     * 
     * @return void
     * @see PHP_Reflection_VisitorI::visitInterface()
=======
     * @param PHP_Depend_Code_Interface $interface The context code interface.
     *
     * @return void
     * @see PHP_Depend_VisitorI::visitInterface()
     * @see PHP_Depend_Metrics_CodeRank_Analyzer::visitType()
>>>>>>> 341ac681
     */
    public function visitInterface(PHP_Reflection_AST_InterfaceI $interface)
    {
        $this->fireStartInterface($interface);
        $this->visitType($interface);
        $this->fireEndInterface($interface);
    }

    /**
     * Generic visitor method for classes and interfaces. Both visit methods
     * delegate calls to this method.
     *
<<<<<<< HEAD
     * @param PHP_Reflection_AST_ClassOrInterfaceI $type The context type instance.
     * 
     * @return void
     */
    protected function visitType(PHP_Reflection_AST_ClassOrInterfaceI $type)
=======
     * @param PHP_Depend_Code_AbstractClassOrInterface $type The context type
     *        instance.
     *
     * @return void
     */
    protected function visitType(PHP_Depend_Code_AbstractClassOrInterface $type)
>>>>>>> 341ac681
    {
        $pkg = $type->getPackage();

        $this->initNode($pkg);
        $this->initNode($type);

        foreach ($type->getDependencies() as $dep) {

            $depPkg = $dep->getPackage();

            $this->initNode($dep);
            $this->initNode($depPkg);

            $this->_nodes[$type->getUUID()]['in'][] = $dep->getUUID();
            $this->_nodes[$dep->getUUID()]['out'][] = $type->getUUID();

            // No self references
            if (!$pkg->equals($depPkg)) {
                $this->_nodes[$pkg->getUUID()]['in'][]     = $depPkg->getUUID();
                $this->_nodes[$depPkg->getUUID()]['out'][] = $pkg->getUUID();
            }
        }
    }

    /**
     * Initializes the temporary node container for the given <b>$node</b>.
     *
<<<<<<< HEAD
     * @param PHP_Reflection_AST_NodeI $node The context node instance.
     * 
=======
     * @param PHP_Depend_Code_NodeI $node The context node instance.
     *
>>>>>>> 341ac681
     * @return void
     */
    protected function initNode(PHP_Reflection_AST_NodeI $node)
    {
        if (!isset($this->_nodes[$node->getUUID()])) {
            $this->_nodes[$node->getUUID()] = array(
<<<<<<< HEAD
                'in'   =>  array(),
                'out'  =>  array(),
                'name'  =>  $node->getName()
=======
                'in'    =>  array(),
                'out'   =>  array(),
                'name'  =>  $node->getName(),
                'type'  =>  get_class($node)
>>>>>>> 341ac681
            );
        }
    }

}<|MERGE_RESOLUTION|>--- conflicted
+++ resolved
@@ -4,11 +4,7 @@
  *
  * PHP Version 5
  *
-<<<<<<< HEAD
- * Copyright (c) 2008-2009, Manuel Pichler <mapi@pdepend.org>.
-=======
  * Copyright (c) 2008-2010, Manuel Pichler <mapi@pdepend.org>.
->>>>>>> 341ac681
  * All rights reserved.
  *
  * Redistribution and use in source and binary forms, with or without
@@ -44,23 +40,14 @@
  * @package    PHP_Depend
  * @subpackage Metrics
  * @author     Manuel Pichler <mapi@pdepend.org>
-<<<<<<< HEAD
- * @copyright  2008-2009 Manuel Pichler. All rights reserved.
-=======
  * @copyright  2008-2010 Manuel Pichler. All rights reserved.
->>>>>>> 341ac681
  * @license    http://www.opensource.org/licenses/bsd-license.php  BSD License
  * @version    SVN: $Id$
  * @link       http://pdepend.org/
  */
 
-<<<<<<< HEAD
-=======
 require_once 'PHP/Depend/Visitor/AbstractVisitor.php';
->>>>>>> 341ac681
 require_once 'PHP/Depend/Metrics/CodeRank/CodeRankStrategyI.php';
-// TODO: Refactory this reflection dependency
-require_once 'PHP/Reflection/Visitor/AbstractVisitor.php';
 
 /**
  * Collects class and package metrics based on inheritance.
@@ -69,21 +56,13 @@
  * @package    PHP_Depend
  * @subpackage Metrics
  * @author     Manuel Pichler <mapi@pdepend.org>
-<<<<<<< HEAD
- * @copyright  2008-2009 Manuel Pichler. All rights reserved.
-=======
  * @copyright  2008-2010 Manuel Pichler. All rights reserved.
->>>>>>> 341ac681
  * @license    http://www.opensource.org/licenses/bsd-license.php  BSD License
  * @version    Release: @package_version@
  * @link       http://pdepend.org/
  */
 class PHP_Depend_Metrics_CodeRank_InheritanceStrategy
-<<<<<<< HEAD
-       extends PHP_Reflection_Visitor_AbstractVisitor
-=======
        extends PHP_Depend_Visitor_AbstractVisitor
->>>>>>> 341ac681
     implements PHP_Depend_Metrics_CodeRank_CodeRankStrategyI
 {
     /**
@@ -106,20 +85,13 @@
     /**
      * Visits a code class object.
      *
-<<<<<<< HEAD
-     * @param PHP_Reflection_AST_ClassI $class The context code class.
-     * 
-     * @return void
-     * @see PHP_Reflection_VisitorI::visitClass()
-=======
      * @param PHP_Depend_Code_Class $class The context code class.
      *
      * @return void
      * @see PHP_Depend_VisitorI::visitClass()
      * @see PHP_Depend_Metrics_CodeRank_Analyzer::visitType()
->>>>>>> 341ac681
      */
-    public function visitClass(PHP_Reflection_AST_ClassI $class)
+    public function visitClass(PHP_Depend_Code_Class $class)
     {
         $this->fireStartClass($class);
         $this->visitType($class);
@@ -129,20 +101,13 @@
     /**
      * Visits a code interface object.
      *
-<<<<<<< HEAD
-     * @param PHP_Reflection_AST_InterfaceI $interface The context code interface.
-     * 
-     * @return void
-     * @see PHP_Reflection_VisitorI::visitInterface()
-=======
      * @param PHP_Depend_Code_Interface $interface The context code interface.
      *
      * @return void
      * @see PHP_Depend_VisitorI::visitInterface()
      * @see PHP_Depend_Metrics_CodeRank_Analyzer::visitType()
->>>>>>> 341ac681
      */
-    public function visitInterface(PHP_Reflection_AST_InterfaceI $interface)
+    public function visitInterface(PHP_Depend_Code_Interface $interface)
     {
         $this->fireStartInterface($interface);
         $this->visitType($interface);
@@ -153,20 +118,12 @@
      * Generic visitor method for classes and interfaces. Both visit methods
      * delegate calls to this method.
      *
-<<<<<<< HEAD
-     * @param PHP_Reflection_AST_ClassOrInterfaceI $type The context type instance.
-     * 
-     * @return void
-     */
-    protected function visitType(PHP_Reflection_AST_ClassOrInterfaceI $type)
-=======
      * @param PHP_Depend_Code_AbstractClassOrInterface $type The context type
      *        instance.
      *
      * @return void
      */
     protected function visitType(PHP_Depend_Code_AbstractClassOrInterface $type)
->>>>>>> 341ac681
     {
         $pkg = $type->getPackage();
 
@@ -184,7 +141,7 @@
             $this->_nodes[$dep->getUUID()]['out'][] = $type->getUUID();
 
             // No self references
-            if (!$pkg->equals($depPkg)) {
+            if ($pkg !== $depPkg) {
                 $this->_nodes[$pkg->getUUID()]['in'][]     = $depPkg->getUUID();
                 $this->_nodes[$depPkg->getUUID()]['out'][] = $pkg->getUUID();
             }
@@ -194,29 +151,18 @@
     /**
      * Initializes the temporary node container for the given <b>$node</b>.
      *
-<<<<<<< HEAD
-     * @param PHP_Reflection_AST_NodeI $node The context node instance.
-     * 
-=======
      * @param PHP_Depend_Code_NodeI $node The context node instance.
      *
->>>>>>> 341ac681
      * @return void
      */
-    protected function initNode(PHP_Reflection_AST_NodeI $node)
+    protected function initNode(PHP_Depend_Code_NodeI $node)
     {
         if (!isset($this->_nodes[$node->getUUID()])) {
             $this->_nodes[$node->getUUID()] = array(
-<<<<<<< HEAD
-                'in'   =>  array(),
-                'out'  =>  array(),
-                'name'  =>  $node->getName()
-=======
                 'in'    =>  array(),
                 'out'   =>  array(),
                 'name'  =>  $node->getName(),
                 'type'  =>  get_class($node)
->>>>>>> 341ac681
             );
         }
     }
