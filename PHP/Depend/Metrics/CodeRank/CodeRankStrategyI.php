--- conflicted
+++ resolved
@@ -4,11 +4,7 @@
  * 
  * PHP Version 5
  *
-<<<<<<< HEAD
- * Copyright (c) 2008-2009, Manuel Pichler <mapi@pdepend.org>.
-=======
  * Copyright (c) 2008-2010, Manuel Pichler <mapi@pdepend.org>.
->>>>>>> 173f04e3
  * All rights reserved.
  *
  * Redistribution and use in source and binary forms, with or without
@@ -44,22 +40,13 @@
  * @package    PHP_Depend
  * @subpackage Metrics
  * @author     Manuel Pichler <mapi@pdepend.org>
-<<<<<<< HEAD
- * @copyright  2008-2009 Manuel Pichler. All rights reserved.
-=======
  * @copyright  2008-2010 Manuel Pichler. All rights reserved.
->>>>>>> 173f04e3
  * @license    http://www.opensource.org/licenses/bsd-license.php  BSD License
  * @version    SVN: $Id$
  * @link       http://pdepend.org/
  */
 
-<<<<<<< HEAD
-// TODO: Refactory this reflection dependency
-require_once 'PHP/Reflection/VisitorI.php';
-=======
 require_once 'PHP/Depend/VisitorI.php';
->>>>>>> 173f04e3
 
 /**
  * The code rank strategy provides an interface for dependency collection. 
@@ -68,21 +55,13 @@
  * @package    PHP_Depend
  * @subpackage Metrics
  * @author     Manuel Pichler <mapi@pdepend.org>
-<<<<<<< HEAD
- * @copyright  2008-2009 Manuel Pichler. All rights reserved.
-=======
  * @copyright  2008-2010 Manuel Pichler. All rights reserved.
->>>>>>> 173f04e3
  * @license    http://www.opensource.org/licenses/bsd-license.php  BSD License
  * @version    Release: @package_version@
  * @link       http://pdepend.org/
  */
 interface PHP_Depend_Metrics_CodeRank_CodeRankStrategyI
-<<<<<<< HEAD
-    extends PHP_Reflection_VisitorI
-=======
     extends PHP_Depend_VisitorI
->>>>>>> 173f04e3
 {
     /**
      * Returns the collected nodes.
