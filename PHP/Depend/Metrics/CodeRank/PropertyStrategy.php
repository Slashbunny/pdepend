<?php
/**
 * This file is part of PHP_Depend.
 *
 * PHP Version 5
 *
<<<<<<< HEAD
 * Copyright (c) 2008-2009, Manuel Pichler <mapi@pdepend.org>.
=======
 * Copyright (c) 2008-2010, Manuel Pichler <mapi@pdepend.org>.
>>>>>>> 173f04e3
 * All rights reserved.
 *
 * Redistribution and use in source and binary forms, with or without
 * modification, are permitted provided that the following conditions
 * are met:
 *
 *   * Redistributions of source code must retain the above copyright
 *     notice, this list of conditions and the following disclaimer.
 *
 *   * Redistributions in binary form must reproduce the above copyright
 *     notice, this list of conditions and the following disclaimer in
 *     the documentation and/or other materials provided with the
 *     distribution.
 *
 *   * Neither the name of Manuel Pichler nor the names of his
 *     contributors may be used to endorse or promote products derived
 *     from this software without specific prior written permission.
 *
 * THIS SOFTWARE IS PROVIDED BY THE COPYRIGHT HOLDERS AND CONTRIBUTORS
 * "AS IS" AND ANY EXPRESS OR IMPLIED WARRANTIES, INCLUDING, BUT NOT
 * LIMITED TO, THE IMPLIED WARRANTIES OF MERCHANTABILITY AND FITNESS
 * FOR A PARTICULAR PURPOSE ARE DISCLAIMED. IN NO EVENT SHALL THE
 * COPYRIGHT OWNER OR CONTRIBUTORS BE LIABLE FOR ANY DIRECT, INDIRECT,
 * INCIDENTAL, SPECIAL, EXEMPLARY, OR CONSEQUENTIAL DAMAGES (INCLUDING,
 * BUT NOT LIMITED TO, PROCUREMENT OF SUBSTITUTE GOODS OR SERVICES;
 * LOSS OF USE, DATA, OR PROFITS; OR BUSINESS INTERRUPTION) HOWEVER
 * CAUSED AND ON ANY THEORY OF LIABILITY, WHETHER IN CONTRACT, STRICT
 * LIABILITY, OR TORT (INCLUDING NEGLIGENCE OR OTHERWISE) ARISING IN
 * ANY WAY OUT OF THE USE OF THIS SOFTWARE, EVEN IF ADVISED OF THE
 * POSSIBILITY OF SUCH DAMAGE.
 *
 * @category   QualityAssurance
 * @package    PHP_Depend
 * @subpackage Metrics
 * @author     Manuel Pichler <mapi@pdepend.org>
<<<<<<< HEAD
 * @copyright  2008-2009 Manuel Pichler. All rights reserved.
=======
 * @copyright  2008-2010 Manuel Pichler. All rights reserved.
>>>>>>> 173f04e3
 * @license    http://www.opensource.org/licenses/bsd-license.php  BSD License
 * @version    SVN: $Id$
 * @link       http://pdepend.org/
 */

<<<<<<< HEAD
=======
require_once 'PHP/Depend/Visitor/AbstractVisitor.php';
>>>>>>> 173f04e3
require_once 'PHP/Depend/Metrics/CodeRank/CodeRankStrategyI.php';
// TODO: Refactory this reflection dependency
require_once 'PHP/Reflection/Visitor/AbstractVisitor.php';

/**
 * Collects class and package metrics based on class properties.
 *
 * @category   QualityAssurance
 * @package    PHP_Depend
 * @subpackage Metrics
 * @author     Manuel Pichler <mapi@pdepend.org>
<<<<<<< HEAD
 * @copyright  2008-2009 Manuel Pichler. All rights reserved.
=======
 * @copyright  2008-2010 Manuel Pichler. All rights reserved.
>>>>>>> 173f04e3
 * @license    http://www.opensource.org/licenses/bsd-license.php  BSD License
 * @version    Release: @package_version@
 * @link       http://pdepend.org/
 */
class PHP_Depend_Metrics_CodeRank_PropertyStrategy
<<<<<<< HEAD
       extends PHP_Reflection_Visitor_AbstractVisitor
=======
       extends PHP_Depend_Visitor_AbstractVisitor
>>>>>>> 173f04e3
    implements PHP_Depend_Metrics_CodeRank_CodeRankStrategyI
{
    /**
     * All found nodes.
     *
     * @var array(string=>array) $_nodes
     */
    private $_nodes = array();

    /**
     * Returns the collected nodes.
     *
     * @return array(string=>array)
     */
    public function getCollectedNodes()
    {
        return $this->_nodes;
    }

    /**
     * Visits a property node.
<<<<<<< HEAD
     *
     * @param PHP_Reflection_AST_PropertyI $property The property class node.
     *
     * @return void
     * @see PHP_Reflection_Visitor_AbstractVisitor::visitProperty()
=======
     *
     * @param PHP_Depend_Code_Property $property The property class node.
     *
     * @return void
     * @see PHP_Depend_Visitor_AbstractVisitor::visitProperty()
>>>>>>> 173f04e3
     */
    public function visitProperty(PHP_Reflection_AST_PropertyI $property)
    {
        $this->fireStartProperty($property);

<<<<<<< HEAD
        if (($depClass = $property->getType()) === null) {
=======
        if (($depClass = $property->getClass()) === null) {
>>>>>>> 173f04e3
            $this->fireEndProperty($property);
            return;
        }

        $depPackage = $depClass->getPackage();

<<<<<<< HEAD
        $class   = $property->getParent();
=======
        $class   = $property->getDeclaringClass();
>>>>>>> 173f04e3
        $package = $class->getPackage();

        if (!$depClass->equals($class)) {
            $this->initNode($class);
            $this->initNode($depClass);

            $this->_nodes[$class->getUUID()]['in'][]     = $depClass->getUUID();
            $this->_nodes[$depClass->getUUID()]['out'][] = $class->getUUID();
        }

<<<<<<< HEAD
        if (!$depPackage->equals($package)) {
=======
        if ($depPackage !== $package) {
>>>>>>> 173f04e3
            $this->initNode($package);
            $this->initNode($depPackage);

            $this->_nodes[$package->getUUID()]['in'][]     = $depPackage->getUUID();
            $this->_nodes[$depPackage->getUUID()]['out'][] = $package->getUUID();
        }

        $this->fireEndProperty($property);
    }

    /**
     * Initializes the temporary node container for the given <b>$node</b>.
     *
<<<<<<< HEAD
     * @param PHP_Reflection_AST_NodeI $node The context node instance.
=======
     * @param PHP_Depend_Code_NodeI $node The context node instance.
>>>>>>> 173f04e3
     *
     * @return void
     */
    protected function initNode(PHP_Reflection_AST_NodeI $node)
    {
        if (!isset($this->_nodes[$node->getUUID()])) {
            $this->_nodes[$node->getUUID()] = array(
                'in'   =>  array(),
                'out'  =>  array(),
                'name'  =>  $node->getName(),
                //'type'  =>  get_class($node)
            );
        }
    }
}<|MERGE_RESOLUTION|>--- conflicted
+++ resolved
@@ -4,11 +4,7 @@
  *
  * PHP Version 5
  *
-<<<<<<< HEAD
- * Copyright (c) 2008-2009, Manuel Pichler <mapi@pdepend.org>.
-=======
  * Copyright (c) 2008-2010, Manuel Pichler <mapi@pdepend.org>.
->>>>>>> 173f04e3
  * All rights reserved.
  *
  * Redistribution and use in source and binary forms, with or without
@@ -44,23 +40,14 @@
  * @package    PHP_Depend
  * @subpackage Metrics
  * @author     Manuel Pichler <mapi@pdepend.org>
-<<<<<<< HEAD
- * @copyright  2008-2009 Manuel Pichler. All rights reserved.
-=======
  * @copyright  2008-2010 Manuel Pichler. All rights reserved.
->>>>>>> 173f04e3
  * @license    http://www.opensource.org/licenses/bsd-license.php  BSD License
  * @version    SVN: $Id$
  * @link       http://pdepend.org/
  */
 
-<<<<<<< HEAD
-=======
 require_once 'PHP/Depend/Visitor/AbstractVisitor.php';
->>>>>>> 173f04e3
 require_once 'PHP/Depend/Metrics/CodeRank/CodeRankStrategyI.php';
-// TODO: Refactory this reflection dependency
-require_once 'PHP/Reflection/Visitor/AbstractVisitor.php';
 
 /**
  * Collects class and package metrics based on class properties.
@@ -69,21 +56,13 @@
  * @package    PHP_Depend
  * @subpackage Metrics
  * @author     Manuel Pichler <mapi@pdepend.org>
-<<<<<<< HEAD
- * @copyright  2008-2009 Manuel Pichler. All rights reserved.
-=======
  * @copyright  2008-2010 Manuel Pichler. All rights reserved.
->>>>>>> 173f04e3
  * @license    http://www.opensource.org/licenses/bsd-license.php  BSD License
  * @version    Release: @package_version@
  * @link       http://pdepend.org/
  */
 class PHP_Depend_Metrics_CodeRank_PropertyStrategy
-<<<<<<< HEAD
-       extends PHP_Reflection_Visitor_AbstractVisitor
-=======
        extends PHP_Depend_Visitor_AbstractVisitor
->>>>>>> 173f04e3
     implements PHP_Depend_Metrics_CodeRank_CodeRankStrategyI
 {
     /**
@@ -105,43 +84,27 @@
 
     /**
      * Visits a property node.
-<<<<<<< HEAD
-     *
-     * @param PHP_Reflection_AST_PropertyI $property The property class node.
-     *
-     * @return void
-     * @see PHP_Reflection_Visitor_AbstractVisitor::visitProperty()
-=======
      *
      * @param PHP_Depend_Code_Property $property The property class node.
      *
      * @return void
      * @see PHP_Depend_Visitor_AbstractVisitor::visitProperty()
->>>>>>> 173f04e3
      */
-    public function visitProperty(PHP_Reflection_AST_PropertyI $property)
+    public function visitProperty(PHP_Depend_Code_Property $property)
     {
         $this->fireStartProperty($property);
 
-<<<<<<< HEAD
-        if (($depClass = $property->getType()) === null) {
-=======
         if (($depClass = $property->getClass()) === null) {
->>>>>>> 173f04e3
             $this->fireEndProperty($property);
             return;
         }
 
         $depPackage = $depClass->getPackage();
 
-<<<<<<< HEAD
-        $class   = $property->getParent();
-=======
         $class   = $property->getDeclaringClass();
->>>>>>> 173f04e3
         $package = $class->getPackage();
 
-        if (!$depClass->equals($class)) {
+        if ($depClass !== $class) {
             $this->initNode($class);
             $this->initNode($depClass);
 
@@ -149,11 +112,7 @@
             $this->_nodes[$depClass->getUUID()]['out'][] = $class->getUUID();
         }
 
-<<<<<<< HEAD
-        if (!$depPackage->equals($package)) {
-=======
         if ($depPackage !== $package) {
->>>>>>> 173f04e3
             $this->initNode($package);
             $this->initNode($depPackage);
 
@@ -167,22 +126,18 @@
     /**
      * Initializes the temporary node container for the given <b>$node</b>.
      *
-<<<<<<< HEAD
-     * @param PHP_Reflection_AST_NodeI $node The context node instance.
-=======
      * @param PHP_Depend_Code_NodeI $node The context node instance.
->>>>>>> 173f04e3
      *
      * @return void
      */
-    protected function initNode(PHP_Reflection_AST_NodeI $node)
+    protected function initNode(PHP_Depend_Code_NodeI $node)
     {
         if (!isset($this->_nodes[$node->getUUID()])) {
             $this->_nodes[$node->getUUID()] = array(
                 'in'   =>  array(),
                 'out'  =>  array(),
                 'name'  =>  $node->getName(),
-                //'type'  =>  get_class($node)
+                'type'  =>  get_class($node)
             );
         }
     }
