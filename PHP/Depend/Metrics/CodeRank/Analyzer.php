<?php
/**
 * This file is part of PHP_Depend.
 *
 * PHP Version 5
 *
<<<<<<< HEAD
 * Copyright (c) 2008-2009, Manuel Pichler <mapi@pdepend.org>.
=======
 * Copyright (c) 2008-2010, Manuel Pichler <mapi@pdepend.org>.
>>>>>>> 341ac681
 * All rights reserved.
 *
 * Redistribution and use in source and binary forms, with or without
 * modification, are permitted provided that the following conditions
 * are met:
 *
 *   * Redistributions of source code must retain the above copyright
 *     notice, this list of conditions and the following disclaimer.
 *
 *   * Redistributions in binary form must reproduce the above copyright
 *     notice, this list of conditions and the following disclaimer in
 *     the documentation and/or other materials provided with the
 *     distribution.
 *
 *   * Neither the name of Manuel Pichler nor the names of his
 *     contributors may be used to endorse or promote products derived
 *     from this software without specific prior written permission.
 *
 * THIS SOFTWARE IS PROVIDED BY THE COPYRIGHT HOLDERS AND CONTRIBUTORS
 * "AS IS" AND ANY EXPRESS OR IMPLIED WARRANTIES, INCLUDING, BUT NOT
 * LIMITED TO, THE IMPLIED WARRANTIES OF MERCHANTABILITY AND FITNESS
 * FOR A PARTICULAR PURPOSE ARE DISCLAIMED. IN NO EVENT SHALL THE
 * COPYRIGHT OWNER OR CONTRIBUTORS BE LIABLE FOR ANY DIRECT, INDIRECT,
 * INCIDENTAL, SPECIAL, EXEMPLARY, OR CONSEQUENTIAL DAMAGES (INCLUDING,
 * BUT NOT LIMITED TO, PROCUREMENT OF SUBSTITUTE GOODS OR SERVICES;
 * LOSS OF USE, DATA, OR PROFITS; OR BUSINESS INTERRUPTION) HOWEVER
 * CAUSED AND ON ANY THEORY OF LIABILITY, WHETHER IN CONTRACT, STRICT
 * LIABILITY, OR TORT (INCLUDING NEGLIGENCE OR OTHERWISE) ARISING IN
 * ANY WAY OUT OF THE USE OF THIS SOFTWARE, EVEN IF ADVISED OF THE
 * POSSIBILITY OF SUCH DAMAGE.
 *
 * @category   QualityAssurance
 * @package    PHP_Depend
 * @subpackage Metrics
 * @author     Manuel Pichler <mapi@pdepend.org>
<<<<<<< HEAD
 * @copyright  2008-2009 Manuel Pichler. All rights reserved.
=======
 * @copyright  2008-2010 Manuel Pichler. All rights reserved.
>>>>>>> 341ac681
 * @license    http://www.opensource.org/licenses/bsd-license.php  BSD License
 * @version    SVN: $Id$
 * @link       http://pdepend.org/
 */

require_once 'PHP/Depend/Metrics/AbstractAnalyzer.php';
require_once 'PHP/Depend/Metrics/AnalyzerI.php';
require_once 'PHP/Depend/Metrics/NodeAwareI.php';
require_once 'PHP/Depend/Metrics/CodeRank/StrategyFactory.php';

/**
 * Calculates the code ranke metric for classes and packages.
 *
 * @category   QualityAssurance
 * @package    PHP_Depend
 * @subpackage Metrics
 * @author     Manuel Pichler <mapi@pdepend.org>
<<<<<<< HEAD
 * @copyright  2008-2009 Manuel Pichler. All rights reserved.
=======
 * @copyright  2008-2010 Manuel Pichler. All rights reserved.
>>>>>>> 341ac681
 * @license    http://www.opensource.org/licenses/bsd-license.php  BSD License
 * @version    Release: @package_version@
 * @link       http://pdepend.org/
 */
class PHP_Depend_Metrics_CodeRank_Analyzer
       extends PHP_Depend_Metrics_AbstractAnalyzer
    implements PHP_Depend_Metrics_AnalyzerI,
               PHP_Depend_Metrics_NodeAwareI
{
    /**
     * Type of this analyzer class.
     */
    const CLAZZ = __CLASS__;

    /**
     * Metrics provided by the analyzer implementation.
     */
    const M_CODE_RANK         = 'cr',
          M_REVERSE_CODE_RANK = 'rcr';

    /**
     * The used damping factor.
     */
    const DAMPING_FACTOR = 0.85;

    /**
     * Number of loops for the code range calculation.
     */
    const ALGORITHM_LOOPS = 25;

    /**
     * Option key for the code rank mode.
     */
    const STRATEGY_OPTION = 'coderank-mode';

    /**
     * All found nodes.
     *
<<<<<<< HEAD
     * @var array(string=>array) $nodes
=======
     * @var array(string=>array) $_nodes
>>>>>>> 341ac681
     */
    private $_nodes = array();

    /**
     * List of node collect strategies.
<<<<<<< HEAD
     * 
=======
     *
>>>>>>> 341ac681
     * @var array(PHP_Depend_Metrics_CodeRank_CodeRankStrategyI) $_strategies
     */
    private $_strategies = array();

    /**
     * Hash with all calculated node metrics.
     *
     * <code>
     * array(
     *     '0375e305-885a-4e91-8b5c-e25bda005438'  =>  array(
     *         'loc'    =>  42,
     *         'ncloc'  =>  17,
     *         'cc'     =>  12
     *     ),
     *     'e60c22f0-1a63-4c40-893e-ed3b35b84d0b'  =>  array(
     *         'loc'    =>  42,
     *         'ncloc'  =>  17,
     *         'cc'     =>  12
     *     )
     * )
     * </code>
     *
     * @var array(string=>array) $_nodeMetrics
     */
    private $_nodeMetrics = null;

    /**
     * Processes all {@link PHP_Reflection_AST_Package} code nodes.
     *
<<<<<<< HEAD
     * @param PHP_Reflection_AST_Iterator $packages All code packages.
     * 
=======
     * @param PHP_Depend_Code_NodeIterator $packages All code packages.
     *
>>>>>>> 341ac681
     * @return void
     */
    public function analyze(PHP_Reflection_AST_Iterator $packages)
    {
        if ($this->_nodeMetrics === null) {

            $this->fireStartAnalyzer();

            $factory = new PHP_Depend_Metrics_CodeRank_StrategyFactory();
            if (isset($this->options[self::STRATEGY_OPTION])) {
                foreach ($this->options[self::STRATEGY_OPTION] as $identifier) {
                    $this->_strategies[] = $factory->createStrategy($identifier);
                }
            } else {
                $this->_strategies[] = $factory->createDefaultStrategy();
            }

            // Register all listeners
            foreach ($this->getVisitListeners() as $listener) {
                foreach ($this->_strategies as $strategy) {
                    $strategy->addVisitListener($listener);
                }
            }

            // First traverse package tree
            foreach ($packages as $package) {
                // Traverse all strategies
                foreach ($this->_strategies as $strategy) {
                    $package->accept($strategy);
                }
            }

            // Collect all nodes
            foreach ($this->_strategies as $strategy) {
                $collected    = $strategy->getCollectedNodes();
                $this->_nodes = array_merge_recursive($collected, $this->_nodes);
            }

            // Init node metrics
            $this->_nodeMetrics = array();

            // Calculate code rank metrics
            $this->buildCodeRankMetrics();

            $this->fireEndAnalyzer();
        }
    }

    /**
     * This method will return an <b>array</b> with all generated metric values
     * for the given <b>$node</b>. If there are no metrics for the requested
     * node, this method will return an empty <b>array</b>.
     *
<<<<<<< HEAD
     * @param PHP_Reflection_AST_NodeI $node The context node instance.
     * 
=======
     * @param PHP_Depend_Code_NodeI $node The context node instance.
     *
>>>>>>> 341ac681
     * @return array(string=>mixed)
     */
    public function getNodeMetrics(PHP_Reflection_AST_NodeI $node)
    {
        if (isset($this->_nodeMetrics[$node->getUUID()])) {
            return $this->_nodeMetrics[$node->getUUID()];
        }
        return array();
    }

    /**
     * Generates the forward and reverse code rank for the given <b>$nodes</b>.
     *
     * @return void
     */
    protected function buildCodeRankMetrics()
    {
        foreach ($this->_nodes as $uuid => $info) {
            $this->_nodeMetrics[$uuid] = array(
                self::M_CODE_RANK          =>  0,
                self::M_REVERSE_CODE_RANK  =>  0
            );
        }
        foreach ($this->computeCodeRank('out', 'in') as $uuid => $rank) {
            $this->_nodeMetrics[$uuid][self::M_CODE_RANK] = $rank;
        }
        foreach ($this->computeCodeRank('in', 'out') as $uuid => $rank) {
            $this->_nodeMetrics[$uuid][self::M_REVERSE_CODE_RANK] = $rank;
        }
    }

    /**
     * Calculates the code rank for the given <b>$nodes</b> set.
     *
     * @param string $id1 Identifier for the incoming edges.
     * @param string $id2 Identifier for the outgoing edges.
     *
     * @return array(string=>float)
     */
    protected function computeCodeRank($id1, $id2)
    {
        $d = self::DAMPING_FACTOR;

        $nodes = $this->_nodes;
        $ranks = array();

        foreach (array_keys($this->_nodes) as $name) {
            $ranks[$name] = 1;
        }

        for ($i = 0; $i < self::ALGORITHM_LOOPS; $i++) {
            foreach ($this->_nodes as $name => $info) {
                $rank = 0;
                foreach ($info[$id1] as $ref) {
                    $pr = $ranks[$ref];
                    $c  = count($this->_nodes[$ref][$id2]);

                    $rank += ($pr / $c);
                }
                $ranks[$name] = ((1 - $d)) + $d * $rank;
            }
        }
        return $ranks;
    }
}<|MERGE_RESOLUTION|>--- conflicted
+++ resolved
@@ -4,11 +4,7 @@
  *
  * PHP Version 5
  *
-<<<<<<< HEAD
- * Copyright (c) 2008-2009, Manuel Pichler <mapi@pdepend.org>.
-=======
  * Copyright (c) 2008-2010, Manuel Pichler <mapi@pdepend.org>.
->>>>>>> 341ac681
  * All rights reserved.
  *
  * Redistribution and use in source and binary forms, with or without
@@ -44,11 +40,7 @@
  * @package    PHP_Depend
  * @subpackage Metrics
  * @author     Manuel Pichler <mapi@pdepend.org>
-<<<<<<< HEAD
- * @copyright  2008-2009 Manuel Pichler. All rights reserved.
-=======
  * @copyright  2008-2010 Manuel Pichler. All rights reserved.
->>>>>>> 341ac681
  * @license    http://www.opensource.org/licenses/bsd-license.php  BSD License
  * @version    SVN: $Id$
  * @link       http://pdepend.org/
@@ -66,11 +58,7 @@
  * @package    PHP_Depend
  * @subpackage Metrics
  * @author     Manuel Pichler <mapi@pdepend.org>
-<<<<<<< HEAD
- * @copyright  2008-2009 Manuel Pichler. All rights reserved.
-=======
  * @copyright  2008-2010 Manuel Pichler. All rights reserved.
->>>>>>> 341ac681
  * @license    http://www.opensource.org/licenses/bsd-license.php  BSD License
  * @version    Release: @package_version@
  * @link       http://pdepend.org/
@@ -109,21 +97,13 @@
     /**
      * All found nodes.
      *
-<<<<<<< HEAD
-     * @var array(string=>array) $nodes
-=======
      * @var array(string=>array) $_nodes
->>>>>>> 341ac681
      */
     private $_nodes = array();
 
     /**
      * List of node collect strategies.
-<<<<<<< HEAD
-     * 
-=======
-     *
->>>>>>> 341ac681
+     *
      * @var array(PHP_Depend_Metrics_CodeRank_CodeRankStrategyI) $_strategies
      */
     private $_strategies = array();
@@ -151,18 +131,13 @@
     private $_nodeMetrics = null;
 
     /**
-     * Processes all {@link PHP_Reflection_AST_Package} code nodes.
-     *
-<<<<<<< HEAD
-     * @param PHP_Reflection_AST_Iterator $packages All code packages.
-     * 
-=======
+     * Processes all {@link PHP_Depend_Code_Package} code nodes.
+     *
      * @param PHP_Depend_Code_NodeIterator $packages All code packages.
      *
->>>>>>> 341ac681
      * @return void
      */
-    public function analyze(PHP_Reflection_AST_Iterator $packages)
+    public function analyze(PHP_Depend_Code_NodeIterator $packages)
     {
         if ($this->_nodeMetrics === null) {
 
@@ -213,16 +188,11 @@
      * for the given <b>$node</b>. If there are no metrics for the requested
      * node, this method will return an empty <b>array</b>.
      *
-<<<<<<< HEAD
-     * @param PHP_Reflection_AST_NodeI $node The context node instance.
-     * 
-=======
      * @param PHP_Depend_Code_NodeI $node The context node instance.
      *
->>>>>>> 341ac681
      * @return array(string=>mixed)
      */
-    public function getNodeMetrics(PHP_Reflection_AST_NodeI $node)
+    public function getNodeMetrics(PHP_Depend_Code_NodeI $node)
     {
         if (isset($this->_nodeMetrics[$node->getUUID()])) {
             return $this->_nodeMetrics[$node->getUUID()];
