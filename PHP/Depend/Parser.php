--- conflicted
+++ resolved
@@ -2571,11 +2571,7 @@
         $token = $this->_consumeToken(self::T_TRY);
 
         $stmt = $this->_builder->buildASTTryStatement($token->image);
-<<<<<<< HEAD
         $stmt->addChild($this->_parseRegularScope());
-=======
-        $stmt->addChild($this->_parseScopeStatement());
->>>>>>> fe0b6544
 
         do {
             $stmt->addChild($this->_parseCatchStatement());
@@ -2929,13 +2925,9 @@
 
             if ($this->_tokenizer->peek() === self::T_DOUBLE_ARROW) {
                 $this->_consumeToken(self::T_DOUBLE_ARROW);
-<<<<<<< HEAD
                 $foreach->addChild(
                     $this->_parseVariableOrMemberOptionalByReference()
                 );
-=======
-                $foreach->addChild($this->_parseVariableOrMemberOptionalByReference());
->>>>>>> fe0b6544
             }
         }
 
