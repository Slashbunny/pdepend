--- conflicted
+++ resolved
@@ -243,8 +243,6 @@
     private $_maxNestingLevel = 1024;
 
     /**
-<<<<<<< HEAD
-=======
      *
      * @var PHP_Depend_Util_Cache_Driver
      * @since 0.10.0
@@ -252,7 +250,6 @@
     protected $cache = null;
 
     /*
->>>>>>> 8a69f4d2
      * The used code tokenizer.
      *
      * @var PHP_Depend_TokenizerI $_tokenizer
@@ -272,12 +269,8 @@
         PHP_Depend_Util_Cache_Driver $cache
     ) {
         $this->tokenizer = $tokenizer;
-<<<<<<< HEAD
-        $this->_builder   = $builder;
-=======
         $this->_builder  = $builder;
         $this->cache     = $cache;
->>>>>>> 8a69f4d2
 
         $this->_uuidBuilder    = new PHP_Depend_Util_UuidBuilder();
         $this->_tokenStack     = new PHP_Depend_Parser_TokenStack();
@@ -337,17 +330,11 @@
 
         // Get currently parsed source file
         $this->_sourceFile = $this->tokenizer->getSourceFile();
-<<<<<<< HEAD
-        $this->_sourceFile->setUUID(
-            $this->_uuidBuilder->forFile($this->_sourceFile)
-        );
-=======
         $this->_sourceFile
             ->setCache($this->cache)
             ->setUUID($this->_uuidBuilder->forFile($this->_sourceFile));
 
         $hash = md5_file($this->_sourceFile->getFileName());
->>>>>>> 8a69f4d2
 
         if ($this->cache->restore($this->_sourceFile->getUUID(), $hash)) {
             return $this->tearDownEnvironment();
@@ -479,18 +466,8 @@
      *
      * @return string
      * @since 0.9.20
-<<<<<<< HEAD
-     * @todo This method should be abstract, once we have marked this class as
-     *       abstract.
-     */
-    protected function parseClassName()
-    {
-        return $this->consumeToken(self::T_STRING)->image;
-    }
-=======
      */
     protected abstract function parseClassName();
->>>>>>> 8a69f4d2
 
     /**
      * Parses a valid method or function name for the currently configured php
@@ -498,18 +475,8 @@
      *
      * @return string
      * @since 0.10.0
-<<<<<<< HEAD
-     * @todo This method should be abstract, once we have marked this class as
-     *       abstract.
-     */
-    protected function parseFunctionName()
-    {
-        return $this->consumeToken(self::T_STRING)->image;
-    }
-=======
      */
     protected abstract function parseFunctionName();
->>>>>>> 8a69f4d2
 
     /**
      * Parses the dependencies in a interface signature.
