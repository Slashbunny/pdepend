<?php
/**
 * This file is part of PHP_Depend.
 *
 * PHP Version 5
 *
<<<<<<< HEAD
 * Copyright (c) 2008-2009, Manuel Pichler <mapi@pdepend.org>.
=======
 * Copyright (c) 2008-2010, Manuel Pichler <mapi@pdepend.org>.
>>>>>>> 341ac681
 * All rights reserved.
 *
 * Redistribution and use in source and binary forms, with or without
 * modification, are permitted provided that the following conditions
 * are met:
 *
 *   * Redistributions of source code must retain the above copyright
 *     notice, this list of conditions and the following disclaimer.
 *
 *   * Redistributions in binary form must reproduce the above copyright
 *     notice, this list of conditions and the following disclaimer in
 *     the documentation and/or other materials provided with the
 *     distribution.
 *
 *   * Neither the name of Manuel Pichler nor the names of his
 *     contributors may be used to endorse or promote products derived
 *     from this software without specific prior written permission.
 *
 * THIS SOFTWARE IS PROVIDED BY THE COPYRIGHT HOLDERS AND CONTRIBUTORS
 * "AS IS" AND ANY EXPRESS OR IMPLIED WARRANTIES, INCLUDING, BUT NOT
 * LIMITED TO, THE IMPLIED WARRANTIES OF MERCHANTABILITY AND FITNESS
 * FOR A PARTICULAR PURPOSE ARE DISCLAIMED. IN NO EVENT SHALL THE
 * COPYRIGHT OWNER OR CONTRIBUTORS BE LIABLE FOR ANY DIRECT, INDIRECT,
 * INCIDENTAL, SPECIAL, EXEMPLARY, OR CONSEQUENTIAL DAMAGES (INCLUDING,
 * BUT NOT LIMITED TO, PROCUREMENT OF SUBSTITUTE GOODS OR SERVICES;
 * LOSS OF USE, DATA, OR PROFITS; OR BUSINESS INTERRUPTION) HOWEVER
 * CAUSED AND ON ANY THEORY OF LIABILITY, WHETHER IN CONTRACT, STRICT
 * LIABILITY, OR TORT (INCLUDING NEGLIGENCE OR OTHERWISE) ARISING IN
 * ANY WAY OUT OF THE USE OF THIS SOFTWARE, EVEN IF ADVISED OF THE
 * POSSIBILITY OF SUCH DAMAGE.
 *
 * @category   QualityAssurance
 * @package    PHP_Depend
 * @subpackage Log
 * @author     Manuel Pichler <mapi@pdepend.org>
<<<<<<< HEAD
 * @copyright  2008-2009 Manuel Pichler. All rights reserved.
=======
 * @copyright  2008-2010 Manuel Pichler. All rights reserved.
>>>>>>> 341ac681
 * @license    http://www.opensource.org/licenses/bsd-license.php  BSD License
 * @version    SVN: $Id$
 * @link       http://pdepend.org/
 */

/**
 * This factory creates singleton instances of available loggers.
 *
 * The identifiers used for loggers follow a simple convention. Every upper case
 * word in the class file name and the logger directory is separated by a hyphen.
 * Only the last word of an identifier is used for the class file name, all
 * other words are used for the directory name.
 *
 * <code>
 *   --my-custom-log-xml
 * </code>
 *
 * Refers to the following file: <b>PHP/Depend/Log/MyCustomLog/Xml.php</b>, but
 * you can not reference a file named <b>PHP/Depend/Log/MyCustom/LogXml.php</b>.
 *
 * @category   QualityAssurance
 * @package    PHP_Depend
 * @subpackage Log
 * @author     Manuel Pichler <mapi@pdepend.org>
<<<<<<< HEAD
 * @copyright  2008-2009 Manuel Pichler. All rights reserved.
=======
 * @copyright  2008-2010 Manuel Pichler. All rights reserved.
>>>>>>> 341ac681
 * @license    http://www.opensource.org/licenses/bsd-license.php  BSD License
 * @version    Release: @package_version@
 * @link       http://pdepend.org/
 */
class PHP_Depend_Log_LoggerFactory
{
    /**
     * Set of created logger instances.
     *
<<<<<<< HEAD
     * @var array(string=>PHP_Depend_Log_LoggerI) $_instances
     */
    private $_instances = array();
    
=======
     * @var array(string=>PHP_Depend_Log_LoggerI) $instances
     */
    protected $instances = array();

>>>>>>> 341ac681
    /**
     * Creates a new logger or returns an existing instance for the given
     * <b>$identifier</b>.
     *
     * @param string $identifier The logger identifier.
     * @param string $fileName   The log output file name.
     *
     * @return PHP_Depend_Log_LoggerI
     */
    public function createLogger($identifier, $fileName)
    {
        if (!isset($this->_instances[$identifier])) {
            // Extract all parts from the logger identifier
            $words = explode('-', $identifier);

            // Change all words to upper case
            $words = array_map('ucfirst', $words);

            // By definition the logger class name must be a single word.
            // Everything else is part of the package name.
            $class   = array_pop($words);
            $package = implode('', $words);

            $className = sprintf('PHP_Depend_Log_%s_%s', $package, $class);
            $classFile = sprintf('PHP/Depend/Log/%s/%s.php', $package, $class);
<<<<<<< HEAD
            
            if ($this->_fileExists($classFile) === false) {
                throw new RuntimeException("Unknown logger class '{$className}'.");
            }
            include_once $classFile;
            
=======

            if (class_exists($className) === false) {

                if (($fp = @fopen($classFile, 'r', true)) === false) {
                    throw new RuntimeException(
                        "Unknown logger class '{$className}'."
                    );
                }

                // Close file pointer and include class file
                fclose($fp);
                include $classFile;
            }

>>>>>>> 341ac681
            // Create a new logger instance.
            $logger = new $className();

            // TODO: Refactor this into an external log configurator or a similar
            //       concept.
            if ($logger instanceof PHP_Depend_Log_FileAwareI) {
                $logger->setLogFile($fileName);
            }
<<<<<<< HEAD
            
            $this->_instances[$identifier] = $logger;
=======

            $this->instances[$identifier] = $logger;
>>>>>>> 341ac681
        }
        return $this->_instances[$identifier];
    }
    
    /**
     * This method checks that the given file exists within the include_path.
     *
     * @param string $file A relative file uri.
     * 
     * @return boolean
     */
    private function _fileExists($file)
    {
        // Check default
        if (file_exists($file) === true) {
            return true;
        }
        // Get configured include_path 
        $paths = explode(PATH_SEPARATOR, get_include_path());
        // Check each path for the given file
        foreach ($paths as $path) {
            if (realpath($path . DIRECTORY_SEPARATOR . $file) !== false) {
                return true;
            }
        }
        return false;
    }
}<|MERGE_RESOLUTION|>--- conflicted
+++ resolved
@@ -4,11 +4,7 @@
  *
  * PHP Version 5
  *
-<<<<<<< HEAD
- * Copyright (c) 2008-2009, Manuel Pichler <mapi@pdepend.org>.
-=======
  * Copyright (c) 2008-2010, Manuel Pichler <mapi@pdepend.org>.
->>>>>>> 341ac681
  * All rights reserved.
  *
  * Redistribution and use in source and binary forms, with or without
@@ -44,11 +40,7 @@
  * @package    PHP_Depend
  * @subpackage Log
  * @author     Manuel Pichler <mapi@pdepend.org>
-<<<<<<< HEAD
- * @copyright  2008-2009 Manuel Pichler. All rights reserved.
-=======
  * @copyright  2008-2010 Manuel Pichler. All rights reserved.
->>>>>>> 341ac681
  * @license    http://www.opensource.org/licenses/bsd-license.php  BSD License
  * @version    SVN: $Id$
  * @link       http://pdepend.org/
@@ -73,11 +65,7 @@
  * @package    PHP_Depend
  * @subpackage Log
  * @author     Manuel Pichler <mapi@pdepend.org>
-<<<<<<< HEAD
- * @copyright  2008-2009 Manuel Pichler. All rights reserved.
-=======
  * @copyright  2008-2010 Manuel Pichler. All rights reserved.
->>>>>>> 341ac681
  * @license    http://www.opensource.org/licenses/bsd-license.php  BSD License
  * @version    Release: @package_version@
  * @link       http://pdepend.org/
@@ -87,17 +75,10 @@
     /**
      * Set of created logger instances.
      *
-<<<<<<< HEAD
-     * @var array(string=>PHP_Depend_Log_LoggerI) $_instances
-     */
-    private $_instances = array();
-    
-=======
      * @var array(string=>PHP_Depend_Log_LoggerI) $instances
      */
     protected $instances = array();
 
->>>>>>> 341ac681
     /**
      * Creates a new logger or returns an existing instance for the given
      * <b>$identifier</b>.
@@ -109,7 +90,7 @@
      */
     public function createLogger($identifier, $fileName)
     {
-        if (!isset($this->_instances[$identifier])) {
+        if (!isset($this->instances[$identifier])) {
             // Extract all parts from the logger identifier
             $words = explode('-', $identifier);
 
@@ -123,14 +104,6 @@
 
             $className = sprintf('PHP_Depend_Log_%s_%s', $package, $class);
             $classFile = sprintf('PHP/Depend/Log/%s/%s.php', $package, $class);
-<<<<<<< HEAD
-            
-            if ($this->_fileExists($classFile) === false) {
-                throw new RuntimeException("Unknown logger class '{$className}'.");
-            }
-            include_once $classFile;
-            
-=======
 
             if (class_exists($className) === false) {
 
@@ -145,7 +118,6 @@
                 include $classFile;
             }
 
->>>>>>> 341ac681
             // Create a new logger instance.
             $logger = new $className();
 
@@ -154,38 +126,9 @@
             if ($logger instanceof PHP_Depend_Log_FileAwareI) {
                 $logger->setLogFile($fileName);
             }
-<<<<<<< HEAD
-            
-            $this->_instances[$identifier] = $logger;
-=======
 
             $this->instances[$identifier] = $logger;
->>>>>>> 341ac681
         }
-        return $this->_instances[$identifier];
-    }
-    
-    /**
-     * This method checks that the given file exists within the include_path.
-     *
-     * @param string $file A relative file uri.
-     * 
-     * @return boolean
-     */
-    private function _fileExists($file)
-    {
-        // Check default
-        if (file_exists($file) === true) {
-            return true;
-        }
-        // Get configured include_path 
-        $paths = explode(PATH_SEPARATOR, get_include_path());
-        // Check each path for the given file
-        foreach ($paths as $path) {
-            if (realpath($path . DIRECTORY_SEPARATOR . $file) !== false) {
-                return true;
-            }
-        }
-        return false;
+        return $this->instances[$identifier];
     }
 }