--- conflicted
+++ resolved
@@ -4,11 +4,7 @@
  *
  * PHP Version 5
  *
-<<<<<<< HEAD
- * Copyright (c) 2008-2009, Manuel Pichler <mapi@pdepend.org>.
-=======
  * Copyright (c) 2008-2010, Manuel Pichler <mapi@pdepend.org>.
->>>>>>> 341ac681
  * All rights reserved.
  *
  * Redistribution and use in source and binary forms, with or without
@@ -44,28 +40,19 @@
  * @package    PHP_Depend
  * @subpackage Log
  * @author     Manuel Pichler <mapi@pdepend.org>
-<<<<<<< HEAD
- * @copyright  2008-2009 Manuel Pichler. All rights reserved.
-=======
  * @copyright  2008-2010 Manuel Pichler. All rights reserved.
->>>>>>> 341ac681
  * @license    http://www.opensource.org/licenses/bsd-license.php  BSD License
  * @version    SVN: $Id$
  * @link       http://pdepend.org/
  */
 
-<<<<<<< HEAD
-=======
 require_once 'PHP/Depend/Visitor/AbstractVisitor.php';
->>>>>>> 341ac681
 require_once 'PHP/Depend/Log/LoggerI.php';
 require_once 'PHP/Depend/Log/CodeAwareI.php';
 require_once 'PHP/Depend/Log/FileAwareI.php';
 require_once 'PHP/Depend/Log/NoLogOutputException.php';
 require_once 'PHP/Depend/Metrics/NodeAwareI.php';
 require_once 'PHP/Depend/Metrics/ProjectAwareI.php';
-// TODO: Refactory this reflection dependency
-require_once 'PHP/Reflection/Visitor/AbstractVisitor.php';
 
 /**
  * This logger provides a xml log file, that is compatible with the files
@@ -76,21 +63,13 @@
  * @package    PHP_Depend
  * @subpackage Log
  * @author     Manuel Pichler <mapi@pdepend.org>
-<<<<<<< HEAD
- * @copyright  2008-2009 Manuel Pichler. All rights reserved.
-=======
  * @copyright  2008-2010 Manuel Pichler. All rights reserved.
->>>>>>> 341ac681
  * @license    http://www.opensource.org/licenses/bsd-license.php  BSD License
  * @version    Release: @package_version@
  * @link       http://pdepend.org/
  */
 class PHP_Depend_Log_Phpunit_Xml
-<<<<<<< HEAD
-       extends PHP_Reflection_Visitor_AbstractVisitor
-=======
        extends PHP_Depend_Visitor_AbstractVisitor
->>>>>>> 341ac681
     implements PHP_Depend_Log_LoggerI,
                PHP_Depend_Log_CodeAwareI,
                PHP_Depend_Log_FileAwareI
@@ -103,13 +82,9 @@
     private $_logFile = null;
 
     /**
-     * The raw {@link PHP_Reflection_AST_Package} instances.
-     *
-<<<<<<< HEAD
-     * @var PHP_Reflection_AST_Iterator $code
-=======
+     * The raw {@link PHP_Depend_Code_Package} instances.
+     *
      * @var PHP_Depend_Code_NodeIterator $code
->>>>>>> 341ac681
      */
     protected $code = null;
 
@@ -196,16 +171,11 @@
     /**
      * Sets the context code nodes.
      *
-<<<<<<< HEAD
-     * @param PHP_Reflection_AST_Iterator $code The code nodes.
-     * 
-=======
      * @param PHP_Depend_Code_NodeIterator $code The code nodes.
      *
->>>>>>> 341ac681
-     * @return void
-     */
-    public function setCode(PHP_Reflection_AST_Iterator $code)
+     * @return void
+     */
+    public function setCode(PHP_Depend_Code_NodeIterator $code)
     {
         $this->code = $code;
     }
@@ -286,19 +256,12 @@
     /**
      * Visits a class node.
      *
-<<<<<<< HEAD
-     * @param PHP_Reflection_AST_ClassI $class The current class node.
-     * 
-     * @return void
-     * @see PHP_Reflection_VisitorI::visitClass()
-=======
      * @param PHP_Depend_Code_Class $class The current class node.
      *
      * @return void
      * @see PHP_Depend_VisitorI::visitClass()
->>>>>>> 341ac681
-     */
-    public function visitClass(PHP_Reflection_AST_ClassI $class)
+     */
+    public function visitClass(PHP_Depend_Code_Class $class)
     {
         $this->_visitType($class);
     }
@@ -306,19 +269,12 @@
     /**
      * Visits a file node.
      *
-<<<<<<< HEAD
-     * @param PHP_Reflection_AST_File $file The current file node.
-     * 
-     * @return void
-     * @see PHP_Reflection_VisitorI::visitFile()
-=======
      * @param PHP_Depend_Code_File $file The current file node.
      *
      * @return void
      * @see PHP_Depend_VisitorI::visitFile()
->>>>>>> 341ac681
-     */
-    public function visitFile(PHP_Reflection_AST_File $file)
+     */
+    public function visitFile(PHP_Depend_Code_File $file)
     {
         $metricsXml = end($this->_xmlStack);
         $document   = $metricsXml->ownerDocument;
@@ -352,19 +308,12 @@
     /**
      * Visits a function node.
      *
-<<<<<<< HEAD
-     * @param PHP_Reflection_AST_Function $function The current function node.
-     * 
-     * @return void
-     * @see PHP_Reflection_VisitorI::visitFunction()
-=======
      * @param PHP_Depend_Code_Function $function The current function node.
      *
      * @return void
      * @see PHP_Depend_VisitorI::visitFunction()
->>>>>>> 341ac681
-     */
-    public function visitFunction(PHP_Reflection_AST_FunctionI $function)
+     */
+    public function visitFunction(PHP_Depend_Code_Function $function)
     {
         // First visit function file
         $function->getSourceFile()->accept($this);
@@ -389,19 +338,12 @@
     /**
      * Visits a code interface object.
      *
-<<<<<<< HEAD
-     * @param PHP_Reflection_AST_InterfaceI $interface The context code interface.
-     * 
-     * @return void
-     * @see PHP_Reflection_VisitorI::visitInterface()
-=======
      * @param PHP_Depend_Code_Interface $interface The context code interface.
      *
      * @return void
      * @see PHP_Depend_VisitorI::visitInterface()
->>>>>>> 341ac681
-     */
-    public function visitInterface(PHP_Reflection_AST_InterfaceI $interface)
+     */
+    public function visitInterface(PHP_Depend_Code_Interface $interface)
     {
         $this->_visitType($interface);
     }
@@ -409,19 +351,12 @@
     /**
      * Visits a method node.
      *
-<<<<<<< HEAD
-     * @param PHP_Reflection_AST_MethodI $method The method class node.
-     * 
-     * @return void
-     * @see PHP_Reflection_VisitorI::visitMethod()
-=======
      * @param PHP_Depend_Code_Class $method The method class node.
      *
      * @return void
      * @see PHP_Depend_VisitorI::visitMethod()
->>>>>>> 341ac681
-     */
-    public function visitMethod(PHP_Reflection_AST_MethodI $method)
+     */
+    public function visitMethod(PHP_Depend_Code_Method $method)
     {
         $classXml = end($this->_xmlStack);
         $document = $classXml->ownerDocument;
@@ -437,19 +372,11 @@
     /**
      * Generic visit method for classes and interfaces.
      *
-<<<<<<< HEAD
-     * @param PHP_Reflection_AST_ClassOrInterfaceI $type The context type.
-     * 
-     * @return void
-     */
-    private function _visitType(PHP_Reflection_AST_ClassOrInterfaceI $type)
-=======
      * @param PHP_Depend_Code_AbstractClassOrInterface $type The context type.
      *
      * @return void
      */
     private function _visitType(PHP_Depend_Code_AbstractClassOrInterface $type)
->>>>>>> 341ac681
     {
         $type->getSourceFile()->accept($this);
 
@@ -482,18 +409,6 @@
      * Aggregates all metrics for the given <b>$node</b> instance and adds them
      * to the <b>DOMElement</b>
      *
-<<<<<<< HEAD
-     * @param DOMElement               $xml     DOM Element that represents $node.
-     * @param PHP_Reflection_AST_NodeI $node    The context code node instance.
-     * @param array(string=>mixed)     $metrics Set of additional node metrics
-     * 
-     * @return void
-     */
-    private function _appendMetrics(DOMElement $xml, 
-                                    PHP_Reflection_AST_NodeI $node,
-                                    array $metrics = array())
-    {
-=======
      * @param DOMElement            $xml     DOM Element that represents $node.
      * @param PHP_Depend_Code_NodeI $node    The context code node instance.
      * @param array(string=>mixed)  $metrics Set of additional node metrics
@@ -505,7 +420,6 @@
         PHP_Depend_Code_NodeI $node,
         array $metrics = array()
     ) {
->>>>>>> 341ac681
         // Collect all node metrics
         foreach ($this->_nodeAwareAnalyzers as $analyzer) {
             $metrics = array_merge($metrics, $analyzer->getNodeMetrics($node));
