<?php
/**
 * This file is part of PHP_Depend.
 *
 * PHP Version 5
 *
<<<<<<< HEAD
 * Copyright (c) 2008-2009, Manuel Pichler <mapi@pdepend.org>.
=======
 * Copyright (c) 2008-2010, Manuel Pichler <mapi@pdepend.org>.
>>>>>>> 759be6d3
 * All rights reserved.
 *
 * Redistribution and use in source and binary forms, with or without
 * modification, are permitted provided that the following conditions
 * are met:
 *
 *   * Redistributions of source code must retain the above copyright
 *     notice, this list of conditions and the following disclaimer.
 *
 *   * Redistributions in binary form must reproduce the above copyright
 *     notice, this list of conditions and the following disclaimer in
 *     the documentation and/or other materials provided with the
 *     distribution.
 *
 *   * Neither the name of Manuel Pichler nor the names of his
 *     contributors may be used to endorse or promote products derived
 *     from this software without specific prior written permission.
 *
 * THIS SOFTWARE IS PROVIDED BY THE COPYRIGHT HOLDERS AND CONTRIBUTORS
 * "AS IS" AND ANY EXPRESS OR IMPLIED WARRANTIES, INCLUDING, BUT NOT
 * LIMITED TO, THE IMPLIED WARRANTIES OF MERCHANTABILITY AND FITNESS
 * FOR A PARTICULAR PURPOSE ARE DISCLAIMED. IN NO EVENT SHALL THE
 * COPYRIGHT OWNER OR CONTRIBUTORS BE LIABLE FOR ANY DIRECT, INDIRECT,
 * INCIDENTAL, SPECIAL, EXEMPLARY, OR CONSEQUENTIAL DAMAGES (INCLUDING,
 * BUT NOT LIMITED TO, PROCUREMENT OF SUBSTITUTE GOODS OR SERVICES;
 * LOSS OF USE, DATA, OR PROFITS; OR BUSINESS INTERRUPTION) HOWEVER
 * CAUSED AND ON ANY THEORY OF LIABILITY, WHETHER IN CONTRACT, STRICT
 * LIABILITY, OR TORT (INCLUDING NEGLIGENCE OR OTHERWISE) ARISING IN
 * ANY WAY OUT OF THE USE OF THIS SOFTWARE, EVEN IF ADVISED OF THE
 * POSSIBILITY OF SUCH DAMAGE.
 *
 * @category   QualityAssurance
 * @package    PHP_Depend
 * @subpackage TextUI
 * @author     Manuel Pichler <mapi@pdepend.org>
<<<<<<< HEAD
 * @copyright  2008-2009 Manuel Pichler. All rights reserved.
=======
 * @copyright  2008-2010 Manuel Pichler. All rights reserved.
>>>>>>> 759be6d3
 * @license    http://www.opensource.org/licenses/bsd-license.php  BSD License
 * @version    SVN: $Id$
 * @link       http://pdepend.org/
 */

require_once 'PHP/Depend.php';
<<<<<<< HEAD
require_once 'PHP/Depend/Log/LoggerFactory.php';
require_once 'PHP/Depend/TextUI/ResultPrinter.php';

// TODO: Refactory this reflection dependency
require_once 'PHP/Reflection/AST/Iterator/PackageFilter.php';
=======
require_once 'PHP/Depend/Code/Filter/Package.php';
require_once 'PHP/Depend/Log/LoggerFactory.php';
require_once 'PHP/Depend/Input/ExcludePathFilter.php';
require_once 'PHP/Depend/Input/ExtensionFilter.php';
>>>>>>> 759be6d3

/**
 * The command line runner starts a PDepend process.
 *
 * @category   QualityAssurance
 * @package    PHP_Depend
 * @subpackage TextUI
 * @author     Manuel Pichler <mapi@pdepend.org>
<<<<<<< HEAD
 * @copyright  2008-2009 Manuel Pichler. All rights reserved.
=======
 * @copyright  2008-2010 Manuel Pichler. All rights reserved.
>>>>>>> 759be6d3
 * @license    http://www.opensource.org/licenses/bsd-license.php  BSD License
 * @version    Release: @package_version@
 * @link       http://pdepend.org/
 */
class PHP_Depend_TextUI_Runner
{
    /**
     * Marks the default success exit.
     */
    const SUCCESS_EXIT = 0;

    /**
     * Marks an internal exception exit.
     */
    const EXCEPTION_EXIT = 2;

    /**
     * Marks the best optimization strategy that tries to provide best performance
     * while it keeps memory usage low.
     */
    const OPTIMZATION_BEST = 'best';

    /**
     * Marks the passthru optimization strategy that will consume most memory and
     * will perform all actions without caching.
     */
    const OPTIMZATION_NONE = 'none';

    /**
     * List of allowed file extensions. Default file extensions are <b>php</b>
     * and <p>php5</b>.
     *
     * @var array(string) $_extensions
     */
    private $_extensions = array('php', 'php5');

    /**
     * List of exclude directories. Default exclude dirs are <b>.svn</b> and
     * <b>CVS</b>.
     *
     * @var array(string) $_excludeDirectories
     */
    private $_excludeDirectories = array('.git', '.svn', 'CVS');

    /**
     * List of exclude packages.
     *
     * @var array(string) $_excludePackages
     */
    private $_excludePackages = array();

    /**
     * List of source code directories and files.
     *
     * @var array(string) $_sourceArguments
     */
    private $_sourceArguments = array();

    /**
     * Mapping between optimization strategies and storage engines.
     *
     * @var array(string=>array) $_optimizations
     */
    private $_optimizations = array(
        self::OPTIMZATION_BEST => array(
            PHP_Depend::TOKEN_STORAGE   =>  'PHP_Depend_Storage_FileEngine',
            PHP_Depend::PARSER_STORAGE  =>  'PHP_Depend_Storage_FileEngine',
        ),
        self::OPTIMZATION_NONE => array(
            PHP_Depend::TOKEN_STORAGE   =>  'PHP_Depend_Storage_MemoryEngine',
            PHP_Depend::PARSER_STORAGE  =>  'PHP_Depend_Storage_MemoryEngine',
        ),
    );

    /**
<<<<<<< HEAD
     * Should PHP_Depend treat <b>+unknown</b> as a regular project package?
=======
     * The selected optimization strategy.
>>>>>>> 759be6d3
     *
     * @var string $_optimization
     */
    private $_optimization = self::OPTIMZATION_BEST;

    /**
     * Should the parse ignore doc comment annotations?
     *
     * @var boolean $_withoutAnnotations
     */
    private $_withoutAnnotations = false;

    /**
     * List of log identifiers and log files.
     *
     * @var array(string=>string) $_loggers
     */
    private $_loggerMap = array();

    /**
     * List of cli options for loggers or analyzers.
     *
     * @var array(string=>mixed) $_options
     */
    private $_options = array();

    /**
     * This of process listeners that will be hooked into PHP_Depend's analyzing
     * process.
     *
     * @var array(PHP_Depend_ProcessListenerI) $_processListeners
     */
    private $_processListeners = array();

    /**
     * List of error messages for all parsing errors.
     *
     * @var array(string) $_parseErrors
     */
    private $_parseErrors = array();

    /**
     * Sets a list of allowed file extensions.
     *
     * NOTE: If you call this method, it will replace the default file extensions.
     *
     * @param array(string) $extensions List of file extensions.
     *
     * @return void
     */
    public function setFileExtensions(array $extensions)
    {
        $this->_extensions = $extensions;
    }

    /**
     * Sets a list of exclude directories.
     *
     * NOTE: If this method is called, it will overwrite the default settings.
     *
     * @param array(string) $excludeDirectories All exclude directories.
     *
     * @return void
     */
    public function setExcludeDirectories(array $excludeDirectories)
    {
        $this->_excludeDirectories = $excludeDirectories;
    }

    /**
     * Sets a list of exclude packages.
     *
     * @param array(string) $excludePackages Exclude packages.
     *
     * @return void
     */
    public function setExcludePackages(array $excludePackages)
    {
        $this->_excludePackages = $excludePackages;
    }

    /**
     * Sets a list of source directories and files.
     *
     * @param array(string) $sourceArguments The source directories.
     *
     * @return void
     */
    public function setSourceArguments(array $sourceArguments)
    {
        $this->_sourceArguments = $sourceArguments;
    }

    /**
     * Sets the optimization strategy.
     *
     * @param string $optimization The optimization strategy.
     *
     * @return void
     */
    public function setOptimization($optimization)
    {
        $this->_optimization = $optimization;
    }

    /**
<<<<<<< HEAD
     * Should PHP_Depend support projects with a bad documentation. If this
     * option is set to <b>true</b>, PHP_Depend will treat the default package
     * <b>+unknown</b> as a regular project package.
=======
     * Should the parser ignore doc comment annotations?
>>>>>>> 759be6d3
     *
     * @return void
     */
    public function setWithoutAnnotations()
    {
        $this->_withoutAnnotations = true;
    }

    /**
     * Adds a logger to this runner.
     *
     * @param string $loggerID    The logger identifier.
     * @param string $logFileName The log file name.
     *
     * @return void
     */
    public function addLogger($loggerID, $logFileName)
    {
        $this->_loggerMap[$loggerID] = $logFileName;
    }

    /**
     * Adds a logger or analyzer option.
     *
     * @param string       $identifier The option identifier.
     * @param string|array $value      The option value.
     *
     * @return void
     */
    public function addOption($identifier, $value)
    {
        $this->_options[$identifier] = $value;
    }

    /**
     * Adds a process listener instance that will be hooked into PHP_Depends
     * analyzing process.
     *
     * @param PHP_Depend_ProcessListenerI $processListener A process listener.
     *
     * @return void
     */
    public function addProcessListener(PHP_Depend_ProcessListenerI $processListener)
    {
        $this->_processListeners[] = $processListener;
    }

    /**
     * Starts the main PDepend process and returns <b>true</b> after a successful
     * execution.
     *
     * @return boolean
     * @throws RuntimeException An exception with a readable error message and
     * an exit code.
     */
    public function run()
    {
        $pdepend = new PHP_Depend();
        $pdepend->setOptions($this->_options);

<<<<<<< HEAD
        foreach ($this->_extensions as $extension) {
            $pdepend->addExtension($extension);
        }

        foreach ($this->_excludeDirectories as $excludeDirectory) {
            $pdepend->addExcludeDirectory($excludeDirectory);
=======
        foreach ($this->_optimizations[$this->_optimization] as $type => $class) {
            // Import storage engine class definition
            if (class_exists($class) === false) {
                include_once strtr($class, '_', '/') . '.php';
            }

            $pdepend->setStorage($type, new $class());
        }

        if (count($this->_extensions) > 0) {
            $filter = new PHP_Depend_Input_ExtensionFilter($this->_extensions);
            $pdepend->addFileFilter($filter);
        }

        if (count($this->_excludeDirectories) > 0) {
            $exclude = $this->_excludeDirectories;
            $filter  = new PHP_Depend_Input_ExcludePathFilter($exclude);
            $pdepend->addFileFilter($filter);
>>>>>>> 759be6d3
        }

        if (count($this->_excludePackages) > 0) {
            $exclude = $this->_excludePackages;
<<<<<<< HEAD
            $filter  = new PHP_Reflection_AST_Iterator_PackageFilter($exclude);
            $pdepend->addCodeFilter($filter);
=======
            $filter  = new PHP_Depend_Code_Filter_Package($exclude);
            $pdepend->setCodeFilter($filter);
>>>>>>> 759be6d3
        }

        if ($this->_withoutAnnotations === true) {
            $pdepend->setWithoutAnnotations();
        }

        // Try to set all source directories.
        try {
            foreach ($this->_sourceArguments as $sourceArgument) {
                if (is_file($sourceArgument)) {
                    $pdepend->addFile($sourceArgument);
                } else {
                    $pdepend->addDirectory($sourceArgument);
                }
            }
        } catch (Exception $e) {
            throw new RuntimeException($e->getMessage(), self::EXCEPTION_EXIT);
        }

        if (count($this->_loggerMap) === 0) {
            throw new RuntimeException('No output specified.', self::EXCEPTION_EXIT);
        }

        $loggerFactory = new PHP_Depend_Log_LoggerFactory();

        // To append all registered loggers.
        try {
            foreach ($this->_loggerMap as $loggerID => $logFileName) {
                // Create a new logger
                $logger = $loggerFactory->createLogger($loggerID, $logFileName);

                $pdepend->addLogger($logger);
            }
        } catch (Exception $e) {
            throw new RuntimeException($e->getMessage(), self::EXCEPTION_EXIT);
        }

        foreach ($this->_processListeners as $processListener) {
            $pdepend->addProcessListener($processListener);
        }

        try {
            $pdepend->analyze();

            foreach ($pdepend->getExceptions() as $exception) {
                $this->_parseErrors[] = $exception->getMessage();
            }
        } catch (Exception $e) {
            throw new RuntimeException($e->getMessage(), self::EXCEPTION_EXIT);
        }

        return self::SUCCESS_EXIT;
    }

    /**
     * This method will return <b>true</b> when there were errors during the
     * parse process.
     *
     * @return boolean
     */
    public function hasParseErrors()
    {
        return (count($this->_parseErrors) > 0);
    }

    /**
     * This method will return an <b>array</b> with error messages for all
     * failures that happened during the parsing process.
     *
     * @return array(string)
     */
    public function getParseErrors()
    {
        return $this->_parseErrors;
    }

    // Deprecated Stuff
    // @codeCoverageIgnoreStart

    /**
     * Should PHP_Depend treat <b>+global</b> as a regular project package?
     *
     * @var boolean
     * @deprecated since 0.9.12
     */
    private $_supportBadDocumentation = false;

    /**
     * Should PHP_Depend support projects with a bad documentation. If this
     * option is set to <b>true</b>, PHP_Depend will treat the default package
     * <b>+global</b> as a regular project package.
     *
     * @return void
     * @deprecated since 0.9.12
     */
    public function setSupportBadDocumentation()
    {
        fwrite(STDERR, __METHOD__ . '() is deprecated since 0.9.12.' . PHP_EOL);
        $this->_supportBadDocumentation = true;
    }

    // @codeCoverageIgnoreEnd
}<|MERGE_RESOLUTION|>--- conflicted
+++ resolved
@@ -4,11 +4,7 @@
  *
  * PHP Version 5
  *
-<<<<<<< HEAD
- * Copyright (c) 2008-2009, Manuel Pichler <mapi@pdepend.org>.
-=======
  * Copyright (c) 2008-2010, Manuel Pichler <mapi@pdepend.org>.
->>>>>>> 759be6d3
  * All rights reserved.
  *
  * Redistribution and use in source and binary forms, with or without
@@ -44,29 +40,17 @@
  * @package    PHP_Depend
  * @subpackage TextUI
  * @author     Manuel Pichler <mapi@pdepend.org>
-<<<<<<< HEAD
- * @copyright  2008-2009 Manuel Pichler. All rights reserved.
-=======
  * @copyright  2008-2010 Manuel Pichler. All rights reserved.
->>>>>>> 759be6d3
  * @license    http://www.opensource.org/licenses/bsd-license.php  BSD License
  * @version    SVN: $Id$
  * @link       http://pdepend.org/
  */
 
 require_once 'PHP/Depend.php';
-<<<<<<< HEAD
-require_once 'PHP/Depend/Log/LoggerFactory.php';
-require_once 'PHP/Depend/TextUI/ResultPrinter.php';
-
-// TODO: Refactory this reflection dependency
-require_once 'PHP/Reflection/AST/Iterator/PackageFilter.php';
-=======
 require_once 'PHP/Depend/Code/Filter/Package.php';
 require_once 'PHP/Depend/Log/LoggerFactory.php';
 require_once 'PHP/Depend/Input/ExcludePathFilter.php';
 require_once 'PHP/Depend/Input/ExtensionFilter.php';
->>>>>>> 759be6d3
 
 /**
  * The command line runner starts a PDepend process.
@@ -75,11 +59,7 @@
  * @package    PHP_Depend
  * @subpackage TextUI
  * @author     Manuel Pichler <mapi@pdepend.org>
-<<<<<<< HEAD
- * @copyright  2008-2009 Manuel Pichler. All rights reserved.
-=======
  * @copyright  2008-2010 Manuel Pichler. All rights reserved.
->>>>>>> 759be6d3
  * @license    http://www.opensource.org/licenses/bsd-license.php  BSD License
  * @version    Release: @package_version@
  * @link       http://pdepend.org/
@@ -155,11 +135,7 @@
     );
 
     /**
-<<<<<<< HEAD
-     * Should PHP_Depend treat <b>+unknown</b> as a regular project package?
-=======
      * The selected optimization strategy.
->>>>>>> 759be6d3
      *
      * @var string $_optimization
      */
@@ -266,13 +242,7 @@
     }
 
     /**
-<<<<<<< HEAD
-     * Should PHP_Depend support projects with a bad documentation. If this
-     * option is set to <b>true</b>, PHP_Depend will treat the default package
-     * <b>+unknown</b> as a regular project package.
-=======
      * Should the parser ignore doc comment annotations?
->>>>>>> 759be6d3
      *
      * @return void
      */
@@ -333,14 +303,6 @@
         $pdepend = new PHP_Depend();
         $pdepend->setOptions($this->_options);
 
-<<<<<<< HEAD
-        foreach ($this->_extensions as $extension) {
-            $pdepend->addExtension($extension);
-        }
-
-        foreach ($this->_excludeDirectories as $excludeDirectory) {
-            $pdepend->addExcludeDirectory($excludeDirectory);
-=======
         foreach ($this->_optimizations[$this->_optimization] as $type => $class) {
             // Import storage engine class definition
             if (class_exists($class) === false) {
@@ -359,18 +321,12 @@
             $exclude = $this->_excludeDirectories;
             $filter  = new PHP_Depend_Input_ExcludePathFilter($exclude);
             $pdepend->addFileFilter($filter);
->>>>>>> 759be6d3
         }
 
         if (count($this->_excludePackages) > 0) {
             $exclude = $this->_excludePackages;
-<<<<<<< HEAD
-            $filter  = new PHP_Reflection_AST_Iterator_PackageFilter($exclude);
-            $pdepend->addCodeFilter($filter);
-=======
             $filter  = new PHP_Depend_Code_Filter_Package($exclude);
             $pdepend->setCodeFilter($filter);
->>>>>>> 759be6d3
         }
 
         if ($this->_withoutAnnotations === true) {
