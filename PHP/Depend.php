--- conflicted
+++ resolved
@@ -4,11 +4,7 @@
  *
  * PHP Version 5
  *
-<<<<<<< HEAD
- * Copyright (c) 2008-2009, Manuel Pichler <mapi@pdepend.org>.
-=======
  * Copyright (c) 2008-2010, Manuel Pichler <mapi@pdepend.org>.
->>>>>>> 759be6d3
  * All rights reserved.
  *
  * Redistribution and use in source and binary forms, with or without
@@ -43,25 +39,12 @@
  * @category  QualityAssurance
  * @package   PHP_Depend
  * @author    Manuel Pichler <mapi@pdepend.org>
-<<<<<<< HEAD
- * @copyright 2008-2009 Manuel Pichler. All rights reserved.
-=======
  * @copyright 2008-2010 Manuel Pichler. All rights reserved.
->>>>>>> 759be6d3
  * @license   http://www.opensource.org/licenses/bsd-license.php  BSD License
  * @version   SVN: $Id$
  * @link      http://pdepend.org/
  */
 
-<<<<<<< HEAD
-require_once 'PHP/Depend/Metrics/AnalyzerLoader.php';
-require_once 'PHP/Depend/Metrics/Dependency/Analyzer.php';
-
-require_once 'PHP/Reflection.php';
-// TODO: Refactor and remove these dependencies
-require_once 'PHP/Reflection/AST/Iterator/GlobalPackageFilter.php';
-require_once 'PHP/Reflection/AST/Iterator/InternalPackageFilter.php';
-=======
 require_once 'PHP/Depend/Parser.php';
 require_once 'PHP/Depend/StorageRegistry.php';
 require_once 'PHP/Depend/VisitorI.php';
@@ -73,7 +56,6 @@
 require_once 'PHP/Depend/Tokenizer/Internal.php';
 require_once 'PHP/Depend/Input/CompositeFilter.php';
 require_once 'PHP/Depend/Input/Iterator.php';
->>>>>>> 759be6d3
 
 /**
  * PHP_Depend analyzes php class files and generates metrics.
@@ -84,11 +66,7 @@
  * @category  QualityAssurance
  * @package   PHP_Depend
  * @author    Manuel Pichler <mapi@pdepend.org>
-<<<<<<< HEAD
- * @copyright 2008-2009 Manuel Pichler. All rights reserved.
-=======
  * @copyright 2008-2010 Manuel Pichler. All rights reserved.
->>>>>>> 759be6d3
  * @license   http://www.opensource.org/licenses/bsd-license.php  BSD License
  * @version   Release: @package_version@
  * @link      http://pdepend.org/
@@ -108,9 +86,6 @@
     /**
      * List of source directories.
      *
-<<<<<<< HEAD
-     * @var array(string) $directories
-=======
      * @var array(string) $_directories
      */
     private $_directories = array();
@@ -119,76 +94,41 @@
      * List of source code file names.
      *
      * @var array(string) $_files
->>>>>>> 759be6d3
      */
     private $_files = array();
 
     /**
      * The used code node builder.
      *
-<<<<<<< HEAD
-     * @var PHP_Reflection_BuilderI $nodeBuilder
-=======
      * @var PHP_Depend_BuilderI $_builder
->>>>>>> 759be6d3
      */
     private $_builder = null;
 
     /**
-     * Generated {@link PHP_Reflection_AST_Package} objects.
-     *
-<<<<<<< HEAD
-     * @var Iterator $packages
-=======
+     * Generated {@link PHP_Depend_Code_Package} objects.
+     *
      * @var Iterator $_packages
->>>>>>> 759be6d3
      */
     private $_packages = null;
 
     /**
      * List of all registered {@link PHP_Depend_Log_LoggerI} instances.
      *
-<<<<<<< HEAD
-     * @var array(PHP_Depend_Log_LoggerI) $loggers
-=======
      * @var array(PHP_Depend_Log_LoggerI) $_loggers
->>>>>>> 759be6d3
      */
     private $_loggers = array();
 
     /**
-     * List of accepted source file extensions.
-     *
-     * @var array(string) $_extensions
-     */
-    private $_extensions = array();
-    
-    /**
-     * List of exclude directories and directory patterns.
-     *
-     * @var array(string) $_excludeDirectories
-     */
-    private $_excludeDirectories = array();
-    
-    /**
      * A composite filter for input files.
      *
-<<<<<<< HEAD
-     * @var PHP_Depend_Util_CompositeFilter $_fileFilter
-=======
      * @var PHP_Depend_Input_CompositeFilter $_fileFilter
->>>>>>> 759be6d3
      */
     private $_fileFilter = null;
 
     /**
      * A filter for source packages.
      *
-<<<<<<< HEAD
-     * @var PHP_Reflection_AST_Iterator_CompositeFilter $_codeFilter
-=======
      * @var PHP_Depend_Code_FilterI $_codeFilter
->>>>>>> 759be6d3
      */
     private $_codeFilter = null;
 
@@ -200,7 +140,7 @@
     private $_withoutAnnotations = false;
 
     /**
-     * Should PHP_Depend treat <b>+unknown</b> as a regular project package?
+     * Should PHP_Depend treat <b>+global</b> as a regular project package?
      *
      * @var boolean $_supportBadDocumentation
      */
@@ -243,13 +183,8 @@
      */
     public function __construct()
     {
-<<<<<<< HEAD
-        $this->_codeFilter = new PHP_Reflection_AST_Iterator_CompositeFilter();
-        $this->_fileFilter = new PHP_Reflection_Input_CompositeFilter();
-=======
         $this->_codeFilter = new PHP_Depend_Code_Filter_Null();
         $this->_fileFilter = new PHP_Depend_Input_CompositeFilter();
->>>>>>> 759be6d3
     }
 
     /**
@@ -293,60 +228,27 @@
     }
 
     /**
-     * Adds a valid extension for source files, for example <b>php</b>.
-     *
-<<<<<<< HEAD
-     * @param string $extension The file extension.
-     * 
-=======
+     * Adds a logger to the output list.
+     *
      * @param PHP_Depend_Log_LoggerI $logger The logger instance.
      *
->>>>>>> 759be6d3
-     * @return void
-     */
-    public function addExtension($extension)
-    {
-<<<<<<< HEAD
-        if (in_array($extension, $this->_extensions) === false) {
-            $this->_extensions[] = $extension;
-        }
-=======
+     * @return void
+     */
+    public function addLogger(PHP_Depend_Log_LoggerI $logger)
+    {
         $this->_loggers[] = $logger;
->>>>>>> 759be6d3
-    }
-
-    /**
-     * Adds a directory or a directory pattern to the list of exclude paths.
-     *
-<<<<<<< HEAD
-     * @param string $excludeDirectory The exclude directory.
-     * 
-     * @return void
-     */
-    public function addExcludeDirectory($excludeDirectory)
-=======
+    }
+
+    /**
+     * Adds a new input/file filter.
+     *
      * @param PHP_Depend_Input_FilterI $filter New input/file filter instance.
      *
      * @return void
      */
     public function addFileFilter(PHP_Depend_Input_FilterI $filter)
->>>>>>> 759be6d3
-    {
-        if (in_array($excludeDirectory, $this->_excludeDirectories) === false) {
-            $this->_excludeDirectories[] = $excludeDirectory;
-        }
-    }
-    
-    /**
-     * Adds a logger to the output list.
-     *
-     * @param PHP_Depend_Log_LoggerI $logger The logger instance.
-     * 
-     * @return void
-     */
-    public function addLogger(PHP_Depend_Log_LoggerI $logger)
-    {
-        $this->loggers[] = $logger;
+    {
+        $this->_fileFilter->append($filter);
     }
 
     /**
@@ -355,17 +257,9 @@
      * @param integer                    $type   The target identifier.
      * @param PHP_Depend_Storage_EngineI $engine The storage instance.
      *
-<<<<<<< HEAD
-     * @param PHP_Reflection_AST_Iterator_FilterI $filter The code filter.
-     * 
-     * @return void
-     */
-    public function addCodeFilter(PHP_Reflection_AST_Iterator_FilterI $filter)
-=======
      * @return void
      */
     public function setStorage($type, PHP_Depend_Storage_EngineI $engine)
->>>>>>> 759be6d3
     {
         switch ($type) {
         case self::TOKEN_STORAGE:
@@ -419,23 +313,7 @@
     {
         $this->_withoutAnnotations = true;
     }
-<<<<<<< HEAD
-    
-    /**
-     * Should PHP_Depend support projects with a bad documentation. If this
-     * option is set to <b>true</b>, PHP_Depend will treat the default package
-     * <b>+unknown</b> as a regular project package.
-     *
-     * @return void
-     */
-    public function setSupportBadDocumentation()
-    {
-        $this->_supportBadDocumentation = true;
-    }
-    
-=======
-
->>>>>>> 759be6d3
+
     /**
      * Adds a process listener.
      *
@@ -454,96 +332,10 @@
      * Analyzes the registered directories and returns the collection of
      * analyzed packages.
      *
-     * @return PHP_Reflection_AST_Iterator
+     * @return PHP_Depend_Code_NodeIterator
      */
     public function analyze()
     {
-<<<<<<< HEAD
-        if (count($this->directories) === 0) {
-            throw new RuntimeException('No source directory set.');
-        }
-        
-        $list   = $this->_createAnalyzerList();
-        $loader = new PHP_Depend_Metrics_AnalyzerLoader($list, $this->_options);
-        
-        $reflection = new PHP_Reflection();
-        if ($this->_withoutAnnotations === true) {
-            $reflection->setWithoutAnnotations();
-        }
-
-        foreach ($this->directories as $directory) {
-            $reflection->addInputSource($directory);
-        }
-        
-        // Set valid file extensions
-        if (count($this->_extensions) > 0) {
-            $reflection->setExtensions($this->_extensions);
-        }
-        // Set exclude paths
-        if (count($this->_excludeDirectories) > 0) {
-            $reflection->setExcludePaths($this->_excludeDirectories);
-        }
-        
-        $packages = $reflection->parse();
-        
-        // Initialize defaul filters
-        if ($this->_supportBadDocumentation === false) {
-            $filter = new PHP_Reflection_AST_Iterator_GlobalPackageFilter();
-            $this->_codeFilter->addFilter($filter);
-        }
-        
-        $filter = new PHP_Reflection_AST_Iterator_InternalPackageFilter();
-        $this->_codeFilter->addFilter($filter);
-        
-        // Get global filter collection
-        $staticFilter = PHP_Reflection_AST_Iterator_StaticFilter::getInstance();
-        $staticFilter->addFilter($this->_codeFilter);
-        
-        if ($packages->count() === 0) {
-            $message = "The parser doesn't detect package informations "
-                     . "within the analyzed project, please check the "
-                     . "documentation blocks for @package-annotations or use "
-                     . "the --bad-documentation option.";
-                     
-            throw new RuntimeException($message);
-        }
-        
-        $staticFilter->removeFilter($this->_codeFilter);
-
-        // Append all listeners
-        foreach ($loader as $analyzer) {
-            foreach ($this->_listeners as $listener) {
-                $analyzer->addAnalyzeListener($listener);
-                
-                if ($analyzer instanceof PHP_Reflection_VisitorI) {
-                    $analyzer->addVisitListener($listener);
-                }
-            }
-        }
-        
-        $this->fireStartAnalyzeProcess();
-        
-        foreach ($loader as $analyzer) {
-            // Add filters if this analyzer is filter aware 
-            if ($analyzer instanceof PHP_Depend_Metrics_FilterAwareI) {
-                $staticFilter->addFilter($this->_codeFilter);
-            }
-            
-            $analyzer->analyze($packages);
-            
-            // Remove filters if this analyzer is filter aware
-            if ($analyzer instanceof PHP_Depend_Metrics_FilterAwareI) {
-                $staticFilter->removeFilter($this->_codeFilter);
-            }
-            
-            foreach ($this->loggers as $logger) {
-                $logger->log($analyzer);
-            }
-        }
-        
-        $this->fireEndAnalyzeProcess();
-        
-=======
         $this->_initStorages();
 
         $this->_builder = new PHP_Depend_Builder_Default();
@@ -562,7 +354,6 @@
 
         $this->_performAnalyzeProcess();
 
->>>>>>> 759be6d3
         // Set global filter for logging
         $collection->setFilter($this->_codeFilter);
 
@@ -580,13 +371,7 @@
 
         $this->fireEndLogProcess();
 
-<<<<<<< HEAD
-        $this->packages = $packages;
-        
-        return $this->getPackages();
-=======
         return ($this->_packages = $packages);
->>>>>>> 759be6d3
     }
 
     /**
@@ -662,13 +447,8 @@
      * Returns the analyzed package of the specified name.
      *
      * @param string $name The package name.
-<<<<<<< HEAD
-     * 
-     * @return PHP_Reflection_AST_Package
-=======
      *
      * @return PHP_Depend_Code_Package
->>>>>>> 759be6d3
      */
     public function getPackage($name)
     {
@@ -695,32 +475,17 @@
             $msg = 'getPackages() doesn\'t work before the source was analyzed.';
             throw new RuntimeException($msg);
         }
-<<<<<<< HEAD
-        // Rewind internal pointer
-        $this->packages->rewind();
-
-        return $this->packages;
-=======
         return $this->_packages;
->>>>>>> 759be6d3
     }
 
     /**
      * Send the start parsing process event.
      *
-<<<<<<< HEAD
-     * @param PHP_Reflection_BuilderI $builder The used node builder instance.
-     * 
-     * @return void
-     */
-    protected function fireStartParseProcess(PHP_Reflection_BuilderI $builder)
-=======
      * @param PHP_Depend_BuilderI $builder The used node builder instance.
      *
      * @return void
      */
     protected function fireStartParseProcess(PHP_Depend_BuilderI $builder)
->>>>>>> 759be6d3
     {
         foreach ($this->_listeners as $listener) {
             $listener->startParseProcess($builder);
@@ -730,19 +495,11 @@
     /**
      * Send the end parsing process event.
      *
-<<<<<<< HEAD
-     * @param PHP_Reflection_BuilderI $builder The used node builder instance.
-     * 
-     * @return void
-     */
-    protected function fireEndParseProcess(PHP_Reflection_BuilderI $builder)
-=======
      * @param PHP_Depend_BuilderI $builder The used node builder instance.
      *
      * @return void
      */
     protected function fireEndParseProcess(PHP_Depend_BuilderI $builder)
->>>>>>> 759be6d3
     {
         foreach ($this->_listeners as $listener) {
             $listener->endParseProcess($builder);
@@ -752,19 +509,11 @@
     /**
      * Sends the start file parsing event.
      *
-<<<<<<< HEAD
-     * @param PHP_Reflection_TokenizerI $tokenizer The used tokenizer instance.
-     * 
-     * @return void
-     */
-    protected function fireStartFileParsing(PHP_Reflection_TokenizerI $tokenizer)
-=======
      * @param PHP_Depend_TokenizerI $tokenizer The used tokenizer instance.
      *
      * @return void
      */
     protected function fireStartFileParsing(PHP_Depend_TokenizerI $tokenizer)
->>>>>>> 759be6d3
     {
         foreach ($this->_listeners as $listener) {
             $listener->startFileParsing($tokenizer);
@@ -774,19 +523,11 @@
     /**
      * Sends the end file parsing event.
      *
-<<<<<<< HEAD
-     * @param PHP_Reflection_TokenizerI $tokenizer The used tokenizer instance.
-     * 
-     * @return void
-     */
-    protected function fireEndFileParsing(PHP_Reflection_TokenizerI $tokenizer)
-=======
      * @param PHP_Depend_TokenizerI $tokenizer The used tokenizer instance.
      *
      * @return void
      */
     protected function fireEndFileParsing(PHP_Depend_TokenizerI $tokenizer)
->>>>>>> 759be6d3
     {
         foreach ($this->_listeners as $listener) {
             $listener->endFileParsing($tokenizer);
