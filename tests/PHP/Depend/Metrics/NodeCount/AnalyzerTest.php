<?php
/**
 * This file is part of PHP_Depend.
 * 
 * PHP Version 5
 *
<<<<<<< HEAD
 * Copyright (c) 2008-2009, Manuel Pichler <mapi@pdepend.org>.
=======
 * Copyright (c) 2008-2010, Manuel Pichler <mapi@pdepend.org>.
>>>>>>> 759be6d3
 * All rights reserved.
 *
 * Redistribution and use in source and binary forms, with or without
 * modification, are permitted provided that the following conditions
 * are met:
 *
 *   * Redistributions of source code must retain the above copyright
 *     notice, this list of conditions and the following disclaimer.
 *
 *   * Redistributions in binary form must reproduce the above copyright
 *     notice, this list of conditions and the following disclaimer in
 *     the documentation and/or other materials provided with the
 *     distribution.
 *
 *   * Neither the name of Manuel Pichler nor the names of his
 *     contributors may be used to endorse or promote products derived
 *     from this software without specific prior written permission.
 *
 * THIS SOFTWARE IS PROVIDED BY THE COPYRIGHT HOLDERS AND CONTRIBUTORS
 * "AS IS" AND ANY EXPRESS OR IMPLIED WARRANTIES, INCLUDING, BUT NOT
 * LIMITED TO, THE IMPLIED WARRANTIES OF MERCHANTABILITY AND FITNESS
 * FOR A PARTICULAR PURPOSE ARE DISCLAIMED. IN NO EVENT SHALL THE
 * COPYRIGHT OWNER OR CONTRIBUTORS BE LIABLE FOR ANY DIRECT, INDIRECT,
 * INCIDENTAL, SPECIAL, EXEMPLARY, OR CONSEQUENTIAL DAMAGES (INCLUDING,
 * BUT NOT LIMITED TO, PROCUREMENT OF SUBSTITUTE GOODS OR SERVICES;
 * LOSS OF USE, DATA, OR PROFITS; OR BUSINESS INTERRUPTION) HOWEVER
 * CAUSED AND ON ANY THEORY OF LIABILITY, WHETHER IN CONTRACT, STRICT
 * LIABILITY, OR TORT (INCLUDING NEGLIGENCE OR OTHERWISE) ARISING IN
 * ANY WAY OUT OF THE USE OF THIS SOFTWARE, EVEN IF ADVISED OF THE
 * POSSIBILITY OF SUCH DAMAGE.
 *
 * @category   QualityAssurance
 * @package    PHP_Depend
 * @subpackage Metrics
 * @author     Manuel Pichler <mapi@pdepend.org>
<<<<<<< HEAD
 * @copyright  2008-2009 Manuel Pichler. All rights reserved.
=======
 * @copyright  2008-2010 Manuel Pichler. All rights reserved.
>>>>>>> 759be6d3
 * @license    http://www.opensource.org/licenses/bsd-license.php  BSD License
 * @version    SVN: $Id$
 * @link       http://pdepend.org/
 */

require_once dirname(__FILE__) . '/../../AbstractTest.php';

require_once 'PHP/Depend/Metrics/NodeCount/Analyzer.php';

/**
 * Test case for the node count analyzer.
 *
 * @category   QualityAssurance
 * @package    PHP_Depend
 * @subpackage Metrics
 * @author     Manuel Pichler <mapi@pdepend.org>
<<<<<<< HEAD
 * @copyright  2008-2009 Manuel Pichler. All rights reserved.
=======
 * @copyright  2008-2010 Manuel Pichler. All rights reserved.
>>>>>>> 759be6d3
 * @license    http://www.opensource.org/licenses/bsd-license.php  BSD License
 * @version    Release: @package_version@
 * @link       http://pdepend.org/
 */
class PHP_Depend_Metrics_NodeCount_AnalyzerTest extends PHP_Depend_AbstractTest
{
    /**
     * Tests that the analyzer calculates the correct number of packages value.
     *
     * @return void
     */
    public function testAnalyzerCalculatesCorrectNumberOfPackages()
    {
        $packages = self::parseSource('/metrics/node-count/packages.php');
        $analyzer = new PHP_Depend_Metrics_NodeCount_Analyzer();
        $analyzer->analyze($packages);
        
        $project = $analyzer->getProjectMetrics();
        
        $this->assertArrayHasKey('nop', $project);
        $this->assertEquals(3, $project['nop']);
    }
    
    /**
     * Tests that the analyzer calculates the correct number of classes values.
     *
     * @return void
     */
    public function testAnalyzerCalculatesCorrectNumberOfClasses()
    {
        $packages = self::parseSource('/metrics/node-count/classes.php');
        $analyzer = new PHP_Depend_Metrics_NodeCount_Analyzer();
        $analyzer->analyze($packages);
        
        $project = $analyzer->getProjectMetrics();
        
        $this->assertArrayHasKey('noc', $project);
        $this->assertEquals(6, $project['noc']);
        
        $expected = array('A' => 3, 'B' => 2, 'C' => 1);
        foreach ($packages as $package) {
            // Get package name
            $name = $package->getName();
            // Check for valid package
            $this->assertArrayHasKey($name, $expected);
            // Get node metrics
            $metrics = $analyzer->getNodeMetrics($package);
            // Check for noc key
            $this->assertArrayHasKey('noc', $metrics);
            // Check noc value
            $this->assertEquals($expected[$name], $metrics['noc']);
            // Drop offset
            unset($expected[$name]);            
        }
        
        $this->assertEquals(0, count($expected));
    }
    
    /**
     * Tests that the analyzer calculates the correct number of interfaces values.
     *
     * @return void
     */
    public function testAnalyzerCalculatesCorrectNumberOfInterfaces()
    {
        $packages = self::parseSource('/metrics/node-count/interfaces.php');
        $analyzer = new PHP_Depend_Metrics_NodeCount_Analyzer();
        $analyzer->analyze($packages);
        
        $project = $analyzer->getProjectMetrics();
        
        $this->assertArrayHasKey('noi', $project);
        $this->assertEquals(4, $project['noi']);
        
        $expected = array('A' => 1, 'B' => 2, 'C' => 1);
        foreach ($packages as $package) {
            // Get package identifier
            $name = $package->getName();
            // Check for valid package
            $this->assertArrayHasKey($name, $expected);
            // Get node metrics
            $metrics = $analyzer->getNodeMetrics($package);
            // Check for noi key
            $this->assertArrayHasKey('noi', $metrics);
            // Check noi value
            $this->assertEquals($expected[$name], $metrics['noi']);
            // Drop offset
            unset($expected[$name]);
        }
        
        $this->assertEquals(0, count($expected));
    }
    
    /**
     * Tests that the analyzer calculates the correct number of methods values.
     *
     * @return void
     */
    public function testAnalyzerCalculatesCorrectNumberOfMethods()
    {
        $packages = self::parseSource('/metrics/node-count/methods.php');
        $analyzer = new PHP_Depend_Metrics_NodeCount_Analyzer();
        $analyzer->analyze($packages);
        
        $project = $analyzer->getProjectMetrics();

        $this->assertArrayHasKey('nom', $project);
        $this->assertEquals(9, $project['nom']);
        
        $expected = array(
            'A'         => 4, 
            'B'         => 3, 
            'C'         => 2,
            'clsa1'     => 2,
            'clsa2'     => 1,
            'interfsa3' => 1,
            'interfsb1' => 2,
            'interfsb2' => 1,
            'interfsc1' => 2
        );
        
        foreach ($packages as $package) {
            // Get package name
            $name = $package->getName();
            // Assert valid package name
            $this->assertArrayHasKey($name, $expected);
            // Get node metric
            $metrics = $analyzer->getNodeMetrics($package);
            // Check for nom key
            $this->assertArrayHasKey('nom', $metrics);
            // Check nom value
            $this->assertEquals($expected[$name], $metrics['nom']);
            // Remove package offset
            unset($expected[$name]);
            
            // Check all children
            foreach ($package->getTypes() as $type) {
                // Get type name
                $name = $type->getName();
                // Assert valid type name
                $this->assertArrayHasKey($name, $expected);
                // Get node metric
                $metrics = $analyzer->getNodeMetrics($type);
                // Check for nom key
                $this->assertArrayHasKey('nom', $metrics);
                // Check nom value
                $this->assertEquals($expected[$name], $metrics['nom']);
                // Remove type offset
                unset($expected[$name]);                
            }
        }
        
        $this->assertEquals(0, count($expected));        
    }
    
    /**
     * Tests that the analyzer calculates the correct number of functions values.
     *
     * @return void
     */
    public function testAnalyzerCalculatesCorrectNumberOfFunctions()
    {
        $packages = self::parseSource('/metrics/node-count/functions/');
        $analyzer = new PHP_Depend_Metrics_NodeCount_Analyzer();
        $analyzer->analyze($packages);

        $project = $analyzer->getProjectMetrics();
        
        $this->assertArrayHasKey('nof', $project);
        $this->assertEquals(6, $project['nof']);
        
        $expected = array('A' => 3, 'B' => 2, 'C' => 1);
        foreach ($packages as $package) {
            // Get package identifier
            $name = $package->getName();
            // Check for valid package
            $this->assertArrayHasKey($name, $expected);
            // Get node metrics
            $metrics = $analyzer->getNodeMetrics($package);
            // Check for nof key
            $this->assertArrayHasKey('nof', $metrics);
            // Check nof value
            $this->assertEquals($expected[$name], $metrics['nof']);
            // Drop offset
            unset($expected[$name]);
        }
        
        $this->assertEquals(0, count($expected));
    }
}<|MERGE_RESOLUTION|>--- conflicted
+++ resolved
@@ -4,11 +4,7 @@
  * 
  * PHP Version 5
  *
-<<<<<<< HEAD
- * Copyright (c) 2008-2009, Manuel Pichler <mapi@pdepend.org>.
-=======
  * Copyright (c) 2008-2010, Manuel Pichler <mapi@pdepend.org>.
->>>>>>> 759be6d3
  * All rights reserved.
  *
  * Redistribution and use in source and binary forms, with or without
@@ -44,11 +40,7 @@
  * @package    PHP_Depend
  * @subpackage Metrics
  * @author     Manuel Pichler <mapi@pdepend.org>
-<<<<<<< HEAD
- * @copyright  2008-2009 Manuel Pichler. All rights reserved.
-=======
  * @copyright  2008-2010 Manuel Pichler. All rights reserved.
->>>>>>> 759be6d3
  * @license    http://www.opensource.org/licenses/bsd-license.php  BSD License
  * @version    SVN: $Id$
  * @link       http://pdepend.org/
@@ -56,6 +48,11 @@
 
 require_once dirname(__FILE__) . '/../../AbstractTest.php';
 
+require_once 'PHP/Depend/Code/Class.php';
+require_once 'PHP/Depend/Code/Interface.php';
+require_once 'PHP/Depend/Code/Method.php';
+require_once 'PHP/Depend/Code/NodeIterator.php';
+require_once 'PHP/Depend/Code/Package.php';
 require_once 'PHP/Depend/Metrics/NodeCount/Analyzer.php';
 
 /**
@@ -65,11 +62,7 @@
  * @package    PHP_Depend
  * @subpackage Metrics
  * @author     Manuel Pichler <mapi@pdepend.org>
-<<<<<<< HEAD
- * @copyright  2008-2009 Manuel Pichler. All rights reserved.
-=======
  * @copyright  2008-2010 Manuel Pichler. All rights reserved.
->>>>>>> 759be6d3
  * @license    http://www.opensource.org/licenses/bsd-license.php  BSD License
  * @version    Release: @package_version@
  * @link       http://pdepend.org/
@@ -83,9 +76,13 @@
      */
     public function testAnalyzerCalculatesCorrectNumberOfPackages()
     {
-        $packages = self::parseSource('/metrics/node-count/packages.php');
-        $analyzer = new PHP_Depend_Metrics_NodeCount_Analyzer();
-        $analyzer->analyze($packages);
+        $packageA = new PHP_Depend_Code_Package('A');
+        $packageB = new PHP_Depend_Code_Package('B');
+        $packageC = new PHP_Depend_Code_Package('C');
+        
+        $packages = array($packageA, $packageB, $packageC);
+        $analyzer = new PHP_Depend_Metrics_NodeCount_Analyzer();
+        $analyzer->analyze(new PHP_Depend_Code_NodeIterator($packages));
         
         $project = $analyzer->getProjectMetrics();
         
@@ -100,32 +97,36 @@
      */
     public function testAnalyzerCalculatesCorrectNumberOfClasses()
     {
-        $packages = self::parseSource('/metrics/node-count/classes.php');
-        $analyzer = new PHP_Depend_Metrics_NodeCount_Analyzer();
-        $analyzer->analyze($packages);
+        $packageA = new PHP_Depend_Code_Package('A');
+        $packageA->addType(new PHP_Depend_Code_Class('A1'));
+        $packageA->addType(new PHP_Depend_Code_Class('A2'));
+        $packageA->addType(new PHP_Depend_Code_Class('A3'));
+        $packageB = new PHP_Depend_Code_Package('B');
+        $packageB->addType(new PHP_Depend_Code_Class('B1'));
+        $packageB->addType(new PHP_Depend_Code_Class('B2'));
+        $packageC = new PHP_Depend_Code_Package('C');
+        $packageC->addType(new PHP_Depend_Code_Class('C1'));
+        
+        $packages = array($packageA, $packageB, $packageC);
+        $analyzer = new PHP_Depend_Metrics_NodeCount_Analyzer();
+        $analyzer->analyze(new PHP_Depend_Code_NodeIterator($packages));
         
         $project = $analyzer->getProjectMetrics();
         
         $this->assertArrayHasKey('noc', $project);
         $this->assertEquals(6, $project['noc']);
         
-        $expected = array('A' => 3, 'B' => 2, 'C' => 1);
-        foreach ($packages as $package) {
-            // Get package name
-            $name = $package->getName();
-            // Check for valid package
-            $this->assertArrayHasKey($name, $expected);
-            // Get node metrics
-            $metrics = $analyzer->getNodeMetrics($package);
-            // Check for noc key
-            $this->assertArrayHasKey('noc', $metrics);
-            // Check noc value
-            $this->assertEquals($expected[$name], $metrics['noc']);
-            // Drop offset
-            unset($expected[$name]);            
-        }
-        
-        $this->assertEquals(0, count($expected));
+        $metrics = $analyzer->getNodeMetrics($packageA);
+        $this->assertArrayHasKey('noc', $metrics);
+        $this->assertEquals(3, $metrics['noc']);
+        
+        $metrics = $analyzer->getNodeMetrics($packageB);
+        $this->assertArrayHasKey('noc', $metrics);
+        $this->assertEquals(2, $metrics['noc']);
+        
+        $metrics = $analyzer->getNodeMetrics($packageC);
+        $this->assertArrayHasKey('noc', $metrics);
+        $this->assertEquals(1, $metrics['noc']);
     }
     
     /**
@@ -135,32 +136,36 @@
      */
     public function testAnalyzerCalculatesCorrectNumberOfInterfaces()
     {
-        $packages = self::parseSource('/metrics/node-count/interfaces.php');
-        $analyzer = new PHP_Depend_Metrics_NodeCount_Analyzer();
-        $analyzer->analyze($packages);
+        $packageA = new PHP_Depend_Code_Package('A');
+        $packageA->addType(new PHP_Depend_Code_Class('A1'));
+        $packageA->addType(new PHP_Depend_Code_Class('A2'));
+        $packageA->addType(new PHP_Depend_Code_Interface('A3'));
+        $packageB = new PHP_Depend_Code_Package('B');
+        $packageB->addType(new PHP_Depend_Code_Interface('B1'));
+        $packageB->addType(new PHP_Depend_Code_Interface('B2'));
+        $packageC = new PHP_Depend_Code_Package('C');
+        $packageC->addType(new PHP_Depend_Code_Interface('C1'));
+        
+        $packages = array($packageA, $packageB, $packageC);
+        $analyzer = new PHP_Depend_Metrics_NodeCount_Analyzer();
+        $analyzer->analyze(new PHP_Depend_Code_NodeIterator($packages));
         
         $project = $analyzer->getProjectMetrics();
         
         $this->assertArrayHasKey('noi', $project);
         $this->assertEquals(4, $project['noi']);
         
-        $expected = array('A' => 1, 'B' => 2, 'C' => 1);
-        foreach ($packages as $package) {
-            // Get package identifier
-            $name = $package->getName();
-            // Check for valid package
-            $this->assertArrayHasKey($name, $expected);
-            // Get node metrics
-            $metrics = $analyzer->getNodeMetrics($package);
-            // Check for noi key
-            $this->assertArrayHasKey('noi', $metrics);
-            // Check noi value
-            $this->assertEquals($expected[$name], $metrics['noi']);
-            // Drop offset
-            unset($expected[$name]);
-        }
-        
-        $this->assertEquals(0, count($expected));
+        $metrics = $analyzer->getNodeMetrics($packageA);
+        $this->assertArrayHasKey('noi', $metrics);
+        $this->assertEquals(1, $metrics['noi']);
+        
+        $metrics = $analyzer->getNodeMetrics($packageB);
+        $this->assertArrayHasKey('noi', $metrics);
+        $this->assertEquals(2, $metrics['noi']);
+        
+        $metrics = $analyzer->getNodeMetrics($packageC);
+        $this->assertArrayHasKey('noi', $metrics);
+        $this->assertEquals(1, $metrics['noi']);
     }
     
     /**
@@ -170,59 +175,75 @@
      */
     public function testAnalyzerCalculatesCorrectNumberOfMethods()
     {
-        $packages = self::parseSource('/metrics/node-count/methods.php');
-        $analyzer = new PHP_Depend_Metrics_NodeCount_Analyzer();
-        $analyzer->analyze($packages);
-        
-        $project = $analyzer->getProjectMetrics();
-
+        $packageA = new PHP_Depend_Code_Package('A');
+        
+        $classA1 = $packageA->addType(new PHP_Depend_Code_Class('A1'));
+        $classA1->addMethod(new PHP_Depend_Code_Method('a1a'));
+        $classA1->addMethod(new PHP_Depend_Code_Method('a1b'));
+        
+        $classA2 = $packageA->addType(new PHP_Depend_Code_Class('A2'));
+        $classA2->addMethod(new PHP_Depend_Code_Method('a2a'));
+        
+        $interfsA3 = $packageA->addType(new PHP_Depend_Code_Interface('A3'));
+        $interfsA3->addMethod(new PHP_Depend_Code_Method('a3a'));
+        
+        $packageB = new PHP_Depend_Code_Package('B');
+        $interfsB1 = $packageB->addType(new PHP_Depend_Code_Interface('B1'));
+        $interfsB1->addMethod(new PHP_Depend_Code_Method('b1a'));
+        $interfsB1->addMethod(new PHP_Depend_Code_Method('b1b'));
+        
+        $interfsB2 = $packageB->addType(new PHP_Depend_Code_Interface('B2'));
+        $interfsB2->addMethod(new PHP_Depend_Code_Method('b2a'));
+        
+        $packageC  = new PHP_Depend_Code_Package('C');
+        $interfsC1 = $packageC->addType(new PHP_Depend_Code_Interface('C1'));
+        $interfsC1->addMethod(new PHP_Depend_Code_Method('c1a'));
+        $interfsC1->addMethod(new PHP_Depend_Code_Method('c1b'));
+        
+        $packages = array($packageA, $packageB, $packageC);
+        $analyzer = new PHP_Depend_Metrics_NodeCount_Analyzer();
+        $analyzer->analyze(new PHP_Depend_Code_NodeIterator($packages));
+        
+        $project = $analyzer->getProjectMetrics();
+        
         $this->assertArrayHasKey('nom', $project);
         $this->assertEquals(9, $project['nom']);
         
-        $expected = array(
-            'A'         => 4, 
-            'B'         => 3, 
-            'C'         => 2,
-            'clsa1'     => 2,
-            'clsa2'     => 1,
-            'interfsa3' => 1,
-            'interfsb1' => 2,
-            'interfsb2' => 1,
-            'interfsc1' => 2
-        );
-        
-        foreach ($packages as $package) {
-            // Get package name
-            $name = $package->getName();
-            // Assert valid package name
-            $this->assertArrayHasKey($name, $expected);
-            // Get node metric
-            $metrics = $analyzer->getNodeMetrics($package);
-            // Check for nom key
-            $this->assertArrayHasKey('nom', $metrics);
-            // Check nom value
-            $this->assertEquals($expected[$name], $metrics['nom']);
-            // Remove package offset
-            unset($expected[$name]);
-            
-            // Check all children
-            foreach ($package->getTypes() as $type) {
-                // Get type name
-                $name = $type->getName();
-                // Assert valid type name
-                $this->assertArrayHasKey($name, $expected);
-                // Get node metric
-                $metrics = $analyzer->getNodeMetrics($type);
-                // Check for nom key
-                $this->assertArrayHasKey('nom', $metrics);
-                // Check nom value
-                $this->assertEquals($expected[$name], $metrics['nom']);
-                // Remove type offset
-                unset($expected[$name]);                
-            }
-        }
-        
-        $this->assertEquals(0, count($expected));        
+        $metrics = $analyzer->getNodeMetrics($packageA);
+        $this->assertArrayHasKey('nom', $metrics);
+        $this->assertEquals(4, $metrics['nom']);
+        
+        $metrics = $analyzer->getNodeMetrics($classA1);
+        $this->assertArrayHasKey('nom', $metrics);
+        $this->assertEquals(2, $metrics['nom']);
+        
+        $metrics = $analyzer->getNodeMetrics($classA2);
+        $this->assertArrayHasKey('nom', $metrics);
+        $this->assertEquals(1, $metrics['nom']);
+        
+        $metrics = $analyzer->getNodeMetrics($interfsA3);
+        $this->assertArrayHasKey('nom', $metrics);
+        $this->assertEquals(1, $metrics['nom']);
+        
+        $metrics = $analyzer->getNodeMetrics($packageB);
+        $this->assertArrayHasKey('nom', $metrics);
+        $this->assertEquals(3, $metrics['nom']);
+        
+        $metrics = $analyzer->getNodeMetrics($interfsB1);
+        $this->assertArrayHasKey('nom', $metrics);
+        $this->assertEquals(2, $metrics['nom']);
+        
+        $metrics = $analyzer->getNodeMetrics($interfsB2);
+        $this->assertArrayHasKey('nom', $metrics);
+        $this->assertEquals(1, $metrics['nom']);
+        
+        $metrics = $analyzer->getNodeMetrics($packageC);
+        $this->assertArrayHasKey('nom', $metrics);
+        $this->assertEquals(2, $metrics['nom']);
+        
+        $metrics = $analyzer->getNodeMetrics($interfsC1);
+        $this->assertArrayHasKey('nom', $metrics);
+        $this->assertEquals(2, $metrics['nom']);        
     }
     
     /**
@@ -232,31 +253,35 @@
      */
     public function testAnalyzerCalculatesCorrectNumberOfFunctions()
     {
-        $packages = self::parseSource('/metrics/node-count/functions/');
-        $analyzer = new PHP_Depend_Metrics_NodeCount_Analyzer();
-        $analyzer->analyze($packages);
-
+        $packageA = new PHP_Depend_Code_Package('A');
+        $packageA->addFunction(new PHP_Depend_Code_Function('a1'));
+        $packageA->addFunction(new PHP_Depend_Code_Function('a2'));
+        $packageA->addFunction(new PHP_Depend_Code_Function('a3'));
+        $packageB = new PHP_Depend_Code_Package('B');
+        $packageB->addFunction(new PHP_Depend_Code_Function('b1'));
+        $packageB->addFunction(new PHP_Depend_Code_Function('b2'));
+        $packageC = new PHP_Depend_Code_Package('C');
+        $packageC->addFunction(new PHP_Depend_Code_Function('c1'));
+        
+        $packages = array($packageA, $packageB, $packageC);
+        $analyzer = new PHP_Depend_Metrics_NodeCount_Analyzer();
+        $analyzer->analyze(new PHP_Depend_Code_NodeIterator($packages));
+        
         $project = $analyzer->getProjectMetrics();
         
         $this->assertArrayHasKey('nof', $project);
         $this->assertEquals(6, $project['nof']);
         
-        $expected = array('A' => 3, 'B' => 2, 'C' => 1);
-        foreach ($packages as $package) {
-            // Get package identifier
-            $name = $package->getName();
-            // Check for valid package
-            $this->assertArrayHasKey($name, $expected);
-            // Get node metrics
-            $metrics = $analyzer->getNodeMetrics($package);
-            // Check for nof key
-            $this->assertArrayHasKey('nof', $metrics);
-            // Check nof value
-            $this->assertEquals($expected[$name], $metrics['nof']);
-            // Drop offset
-            unset($expected[$name]);
-        }
-        
-        $this->assertEquals(0, count($expected));
+        $metrics = $analyzer->getNodeMetrics($packageA);
+        $this->assertArrayHasKey('nof', $metrics);
+        $this->assertEquals(3, $metrics['nof']);
+        
+        $metrics = $analyzer->getNodeMetrics($packageB);
+        $this->assertArrayHasKey('nof', $metrics);
+        $this->assertEquals(2, $metrics['nof']);
+        
+        $metrics = $analyzer->getNodeMetrics($packageC);
+        $this->assertArrayHasKey('nof', $metrics);
+        $this->assertEquals(1, $metrics['nof']);
     }
 }