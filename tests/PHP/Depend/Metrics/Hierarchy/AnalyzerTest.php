--- conflicted
+++ resolved
@@ -4,11 +4,7 @@
  *
  * PHP Version 5
  *
-<<<<<<< HEAD
- * Copyright (c) 2008-2009, Manuel Pichler <mapi@pdepend.org>.
-=======
  * Copyright (c) 2008-2010, Manuel Pichler <mapi@pdepend.org>.
->>>>>>> 759be6d3
  * All rights reserved.
  *
  * Redistribution and use in source and binary forms, with or without
@@ -43,11 +39,7 @@
  * @category  QualityAssurance
  * @package   PHP_Depend
  * @author    Manuel Pichler <mapi@pdepend.org>
-<<<<<<< HEAD
- * @copyright 2008-2009 Manuel Pichler. All rights reserved.
-=======
  * @copyright 2008-2010 Manuel Pichler. All rights reserved.
->>>>>>> 759be6d3
  * @license   http://www.opensource.org/licenses/bsd-license.php  BSD License
  * @version   SVN: $Id$
  * @link      http://pdepend.org/
@@ -55,10 +47,7 @@
 
 require_once dirname(__FILE__) . '/../AbstractTest.php';
 
-<<<<<<< HEAD
-=======
 require_once 'PHP/Depend/Code/Class.php';
->>>>>>> 759be6d3
 require_once 'PHP/Depend/Metrics/Hierarchy/Analyzer.php';
 
 /**
@@ -67,11 +56,7 @@
  * @category  QualityAssurance
  * @package   PHP_Depend
  * @author    Manuel Pichler <mapi@pdepend.org>
-<<<<<<< HEAD
- * @copyright 2008-2009 Manuel Pichler. All rights reserved.
-=======
  * @copyright 2008-2010 Manuel Pichler. All rights reserved.
->>>>>>> 759be6d3
  * @license   http://www.opensource.org/licenses/bsd-license.php  BSD License
  * @version   Release: @package_version@
  * @link      http://pdepend.org/
@@ -79,10 +64,6 @@
 class PHP_Depend_Metrics_Hierarchy_AnalyzerTest extends PHP_Depend_Metrics_AbstractTest
 {
     /**
-<<<<<<< HEAD
-     * Tests that the {@link PHP_Depend_Metrics_Hierarchy_Analyzer::analyze()} 
-     * method creates the expected hierarchy metrics.
-=======
      * testCalculatesExpectedNumberOfLeafClasses
      *
      * @return void
@@ -122,7 +103,6 @@
 
     /**
      * testCalculatesExpectedNumberOfConcreteClasses
->>>>>>> 759be6d3
      *
      * @return void
      * @covers PHP_Depend_Metrics_Hierarchy_Analyzer
@@ -133,24 +113,11 @@
      */
     public function testCalculatesExpectedNumberOfConcreteClasses()
     {
-        $packages = self::parseSource('/metrics/hierarchy/project');
         $analyzer = new PHP_Depend_Metrics_Hierarchy_Analyzer();
-<<<<<<< HEAD
-        $analyzer->analyze($packages);
-        
-        $project = $analyzer->getProjectMetrics();
-        
-        $this->assertEquals(1, $project['clsa']);
-        $this->assertEquals(2, $project['clsc']);
-        $this->assertEquals(1, $project['roots']);
-        $this->assertEquals(2, $project['leafs']);
-        $this->assertEquals(1, $project['maxDIT']);
-=======
         $analyzer->analyze(self::parseTestCaseSource(__METHOD__));
 
         $metrics = $analyzer->getProjectMetrics();
         $this->assertEquals(2, $metrics['clsc']);
->>>>>>> 759be6d3
     }
 
     /**
@@ -165,30 +132,6 @@
      */
     public function testCalculatesExpectedNumberOfRootClasses()
     {
-<<<<<<< HEAD
-        $packages = self::parseSource('/metrics/hierarchy/node');
-        $analyzer = new PHP_Depend_Metrics_Hierarchy_Analyzer();
-        $analyzer->analyze($packages);
-        
-        $expected = array(
-            'a'  => array('dit'  =>  0),
-            'b'  => array('dit'  =>  1),
-            'c'  => array('dit'  =>  1),
-            'd'  => array('dit'  =>  2),
-            'e'  => array('dit'  =>  3),
-        );
-        
-        $packages->rewind();
-        foreach ($packages->current()->getClasses() as $class) {
-            $this->assertEquals(
-                $expected[$class->getName()], 
-                $analyzer->getNodeMetrics($class)
-            );
-            
-            unset($expected[$class->getName()]);
-        }
-        $this->assertEquals(0, count($expected));
-=======
         $analyzer = new PHP_Depend_Metrics_Hierarchy_Analyzer();
         $analyzer->analyze(self::parseTestCaseSource(__METHOD__));
 
@@ -213,7 +156,6 @@
 
         $metrics = $analyzer->getProjectMetrics();
         $this->assertEquals(0, $metrics['leafs']);
->>>>>>> 759be6d3
     }
 
     /**
@@ -229,7 +171,7 @@
      */
     public function testGetNodeMetricsForUnknownUUID()
     {
-        $class    = new PHP_Reflection_AST_Class('PDepend');
+        $class    = new PHP_Depend_Code_Class('PDepend');
         $analyzer = new PHP_Depend_Metrics_Hierarchy_Analyzer();
 
         $this->assertSame(array(), $analyzer->getNodeMetrics($class));
