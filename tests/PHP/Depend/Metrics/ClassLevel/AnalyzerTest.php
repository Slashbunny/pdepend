<?php
/**
 * This file is part of PHP_Depend.
 * 
 * PHP Version 5
 *
<<<<<<< HEAD
 * Copyright (c) 2008-2009, Manuel Pichler <mapi@pdepend.org>.
=======
 * Copyright (c) 2008-2010, Manuel Pichler <mapi@pdepend.org>.
>>>>>>> 173f04e3
 * All rights reserved.
 *
 * Redistribution and use in source and binary forms, with or without
 * modification, are permitted provided that the following conditions
 * are met:
 *
 *   * Redistributions of source code must retain the above copyright
 *     notice, this list of conditions and the following disclaimer.
 *
 *   * Redistributions in binary form must reproduce the above copyright
 *     notice, this list of conditions and the following disclaimer in
 *     the documentation and/or other materials provided with the
 *     distribution.
 *
 *   * Neither the name of Manuel Pichler nor the names of his
 *     contributors may be used to endorse or promote products derived
 *     from this software without specific prior written permission.
 *
 * THIS SOFTWARE IS PROVIDED BY THE COPYRIGHT HOLDERS AND CONTRIBUTORS
 * "AS IS" AND ANY EXPRESS OR IMPLIED WARRANTIES, INCLUDING, BUT NOT
 * LIMITED TO, THE IMPLIED WARRANTIES OF MERCHANTABILITY AND FITNESS
 * FOR A PARTICULAR PURPOSE ARE DISCLAIMED. IN NO EVENT SHALL THE
 * COPYRIGHT OWNER OR CONTRIBUTORS BE LIABLE FOR ANY DIRECT, INDIRECT,
 * INCIDENTAL, SPECIAL, EXEMPLARY, OR CONSEQUENTIAL DAMAGES (INCLUDING,
 * BUT NOT LIMITED TO, PROCUREMENT OF SUBSTITUTE GOODS OR SERVICES;
 * LOSS OF USE, DATA, OR PROFITS; OR BUSINESS INTERRUPTION) HOWEVER
 * CAUSED AND ON ANY THEORY OF LIABILITY, WHETHER IN CONTRACT, STRICT
 * LIABILITY, OR TORT (INCLUDING NEGLIGENCE OR OTHERWISE) ARISING IN
 * ANY WAY OUT OF THE USE OF THIS SOFTWARE, EVEN IF ADVISED OF THE
 * POSSIBILITY OF SUCH DAMAGE.
 *
 * @category   QualityAssurance
 * @package    PHP_Depend
 * @subpackage Metrics
 * @author     Manuel Pichler <mapi@pdepend.org>
<<<<<<< HEAD
 * @copyright  2008-2009 Manuel Pichler. All rights reserved.
=======
 * @copyright  2008-2010 Manuel Pichler. All rights reserved.
>>>>>>> 173f04e3
 * @license    http://www.opensource.org/licenses/bsd-license.php  BSD License
 * @version    SVN: $Id$
 * @link       http://pdepend.org/
 */

require_once dirname(__FILE__) . '/../../AbstractTest.php';
require_once dirname(__FILE__) . '/_dummy/TestImplAnalyzer.php';

require_once 'PHP/Depend/Metrics/ClassLevel/Analyzer.php';
require_once 'PHP/Depend/Metrics/CyclomaticComplexity/Analyzer.php';

/**
 * Test case for the class level analyzer.
 *
 * @category   QualityAssurance
 * @package    PHP_Depend
 * @subpackage Metrics
 * @author     Manuel Pichler <mapi@pdepend.org>
<<<<<<< HEAD
 * @copyright  2008-2009 Manuel Pichler. All rights reserved.
=======
 * @copyright  2008-2010 Manuel Pichler. All rights reserved.
>>>>>>> 173f04e3
 * @license    http://www.opensource.org/licenses/bsd-license.php  BSD License
 * @version    Release: @package_version@
 * @link       http://pdepend.org/
 */
class PHP_Depend_Metrics_ClassLevel_AnalyzerTest extends PHP_Depend_AbstractTest
{
    /**
     * Tests that the {@link PHP_Depend_Metrics_ClassLevel_Analyzer::analyzer()}
     * method fails with an exception if no cc analyzer was set.
     *
     * @return void
     * @covers PHP_Depend_Metrics_ClassLevel_Analyzer
     * @group pdepend
     * @group pdepend::metrics
     * @group pdepend::metrics::classlevel
     * @group unittest
     * @expectedException RuntimeException
     */
    public function testAnalyzerFailsWithoutCCAnalyzerFail()
    {
<<<<<<< HEAD
        $packages = self::parseSource('/metrics/class-level/simple-package');
=======
        $package  = new PHP_Depend_Code_Package('package1');
        $packages = new PHP_Depend_Code_NodeIterator(array($package));

>>>>>>> 173f04e3
        $analyzer = new PHP_Depend_Metrics_ClassLevel_Analyzer();
        $analyzer->analyze($packages);
    }
    
    /**
     * Tests that {@link PHP_Depend_Metrics_ClassLevel_Analyzer::addAnalyzer()}
     * fails for an invalid child analyzer.
     *
     * @return void
     * @covers PHP_Depend_Metrics_ClassLevel_Analyzer
     * @group pdepend
     * @group pdepend::metrics
     * @group pdepend::metrics::classlevel
     * @group unittest
     * @expectedException InvalidArgumentException
     */
    public function testAddAnalyzerFailsForAnInvalidAnalyzerTypeFail()
    {
        $analyzer = new PHP_Depend_Metrics_ClassLevel_Analyzer();
<<<<<<< HEAD
        $this->setExpectedException('InvalidArgumentException', 'CC Analyzer required.');
        $analyzer->addAnalyzer(new PHP_Depend_Metrics_ClassLevel_TestImplAnalyzer());
=======
        $analyzer->addAnalyzer(new PHP_Depend_Metrics_CodeRank_Analyzer());
>>>>>>> 173f04e3
    }
    
    /**
     * Tests that the analyzer calculates the correct IMPL values.
     *
     * @return void
     * @covers PHP_Depend_Metrics_ClassLevel_Analyzer
     * @group pdepend
     * @group pdepend::metrics
     * @group pdepend::metrics::classlevel
     * @group unittest
     */
    public function testCalculateIMPLMetric()
    {
<<<<<<< HEAD
        $packages = self::parseSource('/metrics/class-level/dit/');
        $analyzer = new PHP_Depend_Metrics_ClassLevel_Analyzer();
        $analyzer->addAnalyzer(new PHP_Depend_Metrics_CyclomaticComplexity_Analyzer());
        $analyzer->analyze($packages);
        
        $packages->rewind();
        
        $expected = array('A' => 0, 'B' => 1, 'C' => 2, 'D' => 3, 'E' => 3, 'F' => 4);
        foreach ($packages->current()->getClasses() as $class) {
            // Get class name
            $name = $class->getName();
            // Check name is valid
            $this->assertArrayHasKey($name, $expected);
            // Fetch class metric
            $metric = $analyzer->getNodeMetrics($class);
            // Check dit exists
            $this->assertArrayHasKey('dit', $metric);
            // Compare values
            $this->assertEquals($expected[$name], $metric['dit']);
            // Remove offset
            unset($expected[$name]);
        }
        // Check that we test all
        $this->assertEquals(0, count($expected));
=======
        $this->assertEquals(4, $this->_calculateMetric(__METHOD__, 'impl'));
>>>>>>> 173f04e3
    }

    /**
     * Tests that the analyzer calculates the correct IMPL values.
     *
     * @return void
     * @covers PHP_Depend_Metrics_ClassLevel_Analyzer
     * @group pdepend
     * @group pdepend::metrics
     * @group pdepend::metrics::classlevel
     * @group unittest
     */
    public function testCalculateIMPLMetric1()
    {
<<<<<<< HEAD
        $packages = self::parseSource('/metrics/class-level/impl/');
        $analyzer = new PHP_Depend_Metrics_ClassLevel_Analyzer();
        $analyzer->addAnalyzer(new PHP_Depend_Metrics_CyclomaticComplexity_Analyzer());
        $analyzer->analyze($packages);
        
        $expected = array('A' => 4, 'B' => 6, 'C' => 2);
        foreach ($packages as $package) {
            foreach ($package->getClasses() as $class) {
                // Get class name
                $name = $class->getName();
                // Check for valid class name
                $this->assertArrayHasKey($name, $expected);
                // Get class metric
                $metric = $analyzer->getNodeMetrics($class);
                // Check for impl key
                $this->assertArrayHasKey('impl', $metric);
                // Compare values
                $this->assertEquals($expected[$name], $metric['impl']);
                // Remove offset
                unset($expected[$name]);
            }
        }
        // Check that we catch all
        $this->assertEquals(0, count($expected));
=======
        $this->assertEquals(6, $this->_calculateMetric(__METHOD__, 'impl'));
    }

    /**
     * Tests that the analyzer calculates the correct IMPL values.
     *
     * @return void
     * @covers PHP_Depend_Metrics_ClassLevel_Analyzer
     * @group pdepend
     * @group pdepend::metrics
     * @group pdepend::metrics::classlevel
     * @group unittest
     */
    public function testCalculateIMPLMetric2()
    {
        $this->assertEquals(2, $this->_calculateMetric(__METHOD__, 'impl'));
    }

    /**
     * testCalculateIMPLMetricContainsUnknownImplementedInterface
     *
     * @return void
     * @covers PHP_Depend_Metrics_ClassLevel_Analyzer
     * @group pdepend
     * @group pdepend::metrics
     * @group pdepend::metrics::classlevel
     * @group unittest
     */
    public function testCalculateIMPLMetricContainsUnknownImplementedInterface()
    {
        $this->assertEquals(1, $this->_calculateMetric(__METHOD__, 'impl'));
    }

    /**
     * testCalculateIMPLMetricContainsUnknownIndirectImplementedInterface
     *
     * @return void
     * @covers PHP_Depend_Metrics_ClassLevel_Analyzer
     * @group pdepend
     * @group pdepend::metrics
     * @group pdepend::metrics::classlevel
     * @group unittest
     */
    public function testCalculateIMPLMetricContainsUnknownIndirectImplementedInterface()
    {
        $this->assertEquals(1, $this->_calculateMetric(__METHOD__, 'impl'));
    }

    /**
     * testCalculateIMPLMetricContainsInternalImplementedInterface
     *
     * @return void
     * @covers PHP_Depend_Metrics_ClassLevel_Analyzer
     * @group pdepend
     * @group pdepend::metrics
     * @group pdepend::metrics::classlevel
     * @group unittest
     */
    public function testCalculateIMPLMetricContainsInternalImplementedInterface()
    {
        $this->assertEquals(1, $this->_calculateMetric(__METHOD__, 'impl'));
>>>>>>> 173f04e3
    }
    
    /**
     * Tests that the calculated Class Interface Size(CSI) is correct.
     *
     * @return void
     * @covers PHP_Depend_Metrics_ClassLevel_Analyzer
     * @group pdepend
     * @group pdepend::metrics
     * @group pdepend::metrics::classlevel
     * @group unittest
     */
    public function testCalculateCISMetricZeroInheritance()
    {
<<<<<<< HEAD
        $packages = self::parseSource('/metrics/class-level/cis/');
        $analyzer = new PHP_Depend_Metrics_ClassLevel_Analyzer();
        $analyzer->addAnalyzer(new PHP_Depend_Metrics_CyclomaticComplexity_Analyzer());
        $analyzer->analyze($packages);
        
        $expected = array('A' => 2, 'B' => 2, 'C' => 3);
        foreach ($packages as $package) {
            foreach ($package->getClasses() as $class) {
                // Get class name
                $name = $class->getName();
                // Check for valid class name
                $this->assertArrayHasKey($name, $expected);
                // Get class metric
                $metric = $analyzer->getNodeMetrics($class);
                // Check for cis key
                $this->assertArrayHasKey('cis', $metric);
                // Compare values
                $this->assertEquals($expected[$name], $metric['cis']);
                // Remove offset
                unset($expected[$name]);
            }
        }
        // Check that we catch all
        $this->assertEquals(0, count($expected));
=======
        $this->assertEquals(2, $this->_calculateMetric(__METHOD__, 'cis'));
    }

    /**
     * Tests that the calculated Class Interface Size(CSI) is correct.
     *
     * @return void
     * @covers PHP_Depend_Metrics_ClassLevel_Analyzer
     * @group pdepend
     * @group pdepend::metrics
     * @group pdepend::metrics::classlevel
     * @group unittest
     */
    public function testCalculateCISMetricOneLevelInheritance()
    {
        $this->assertEquals(2, $this->_calculateMetric(__METHOD__, 'cis'));
    }

    /**
     * Tests that the calculated Class Interface Size(CSI) is correct.
     *
     * @return void
     * @covers PHP_Depend_Metrics_ClassLevel_Analyzer
     * @group pdepend
     * @group pdepend::metrics
     * @group pdepend::metrics::classlevel
     * @group unittest
     */
    public function testCalculateCISMetricTwoLevelInheritance()
    {
        $this->assertEquals(3, $this->_calculateMetric(__METHOD__, 'cis'));
>>>>>>> 173f04e3
    }
    
    /**
     * Tests that the calculated Class SiZe(CSZ) metric is correct.
     *
     * @return void
     * @covers PHP_Depend_Metrics_ClassLevel_Analyzer
     * @group pdepend
     * @group pdepend::metrics
     * @group pdepend::metrics::classlevel
     * @group unittest
     */
    public function testCalculateCSZMetricZeroInheritance()
    {
<<<<<<< HEAD
        $packages = self::parseSource('/metrics/class-level/csz');
        $analyzer = new PHP_Depend_Metrics_ClassLevel_Analyzer();
        $analyzer->addAnalyzer(new PHP_Depend_Metrics_CyclomaticComplexity_Analyzer());
        $analyzer->analyze($packages);
        
        $expected = array('A' => 3, 'B' => 5, 'C' => 1, 'I' => true);
        foreach ($packages as $package) {
            // Check classes
            foreach ($package->getClasses() as $class) {
                // Get class name
                $name = $class->getName();
                // Check for valid class name
                $this->assertArrayHasKey($name, $expected);
                // Get class metric
                $metric = $analyzer->getNodeMetrics($class);
                // Check for csz key
                $this->assertArrayHasKey('csz', $metric);
                // Compare values
                $this->assertEquals($expected[$name], $metric['csz']);
                // Remove offset
                unset($expected[$name]);
            }
            // Check interfaces
            foreach ($package->getInterfaces() as $interface) {
                // Get interface name
                $name = $interface->getName();
                // Check for valid interface name
                $this->assertArrayHasKey($name, $expected);
                // Get empty metric
                $metric = $analyzer->getNodeMetrics($interface);
                // Check that empty is array
                $this->assertEquals(array(), $metric);
                // Remove offset
                unset($expected[$name]);
            }
        }
        // Check that all match
        $this->assertEquals(0, count($expected));
=======
        $this->assertEquals(6, $this->_calculateMetric(__METHOD__, 'csz'));
    }

    /**
     * Tests that the calculated Class SiZe(CSZ) metric is correct.
     *
     * @return void
     * @covers PHP_Depend_Metrics_ClassLevel_Analyzer
     * @group pdepend
     * @group pdepend::metrics
     * @group pdepend::metrics::classlevel
     * @group unittest
     */
    public function testCalculateCSZMetricOneLevelInheritance()
    {
        $this->assertEquals(4, $this->_calculateMetric(__METHOD__, 'csz'));
>>>>>>> 173f04e3
    }
    
    /**
     * Tests that the analyzer calculates the correct VARS metric
     *
     * @return void
     * @covers PHP_Depend_Metrics_ClassLevel_Analyzer
     * @group pdepend
     * @group pdepend::metrics
     * @group pdepend::metrics::classlevel
     * @group unittest
     */
    public function testCalculateVARSMetricZeroInheritance()
    {
<<<<<<< HEAD
        $packages = self::parseSource('/metrics/class-level/vars');
        $analyzer = new PHP_Depend_Metrics_ClassLevel_Analyzer();
        $analyzer->addAnalyzer(new PHP_Depend_Metrics_CyclomaticComplexity_Analyzer());
        $analyzer->analyze($packages);
        
        $expected = array('A' => 2, 'B' => 3, 'C' => 0, 'I' => 0);
        foreach ($packages as $package) {
            // Check classes
            foreach ($package->getClasses() as $class) {
                // Get class name
                $name = $class->getName();
                // Check for valid class name
                $this->assertArrayHasKey($name, $expected);
                // Get class metric
                $metric = $analyzer->getNodeMetrics($class);
                // Check for vars key
                $this->assertArrayHasKey('vars', $metric);
                // Compare values
                $this->assertEquals($expected[$name], $metric['vars']);
                // Remove offset
                unset($expected[$name]);
            }
            // Check interfaces
            foreach ($package->getInterfaces() as $interface) {
                // Get interface name
                $name = $interface->getName();
                // Check for valid interface name
                $this->assertArrayHasKey($name, $expected);
                // Get empty metric
                $metric = $analyzer->getNodeMetrics($interface);
                // Check that empty is array
                $this->assertEquals(array(), $metric);
                // Remove offset
                unset($expected[$name]);
            }
        }
        // Check that all match
        $this->assertEquals(0, count($expected));
=======
        $this->assertEquals(1, $this->_calculateMetric(__METHOD__, 'vars'));
    }
    
    /**
     * Tests that the analyzer calculates the correct VARS metric
     *
     * @return void
     * @covers PHP_Depend_Metrics_ClassLevel_Analyzer
     * @group pdepend
     * @group pdepend::metrics
     * @group pdepend::metrics::classlevel
     * @group unittest
     */
    public function testCalculateVARSMetricOneLevelInheritance()
    {
        $this->assertEquals(3, $this->_calculateMetric(__METHOD__, 'vars'));
>>>>>>> 173f04e3
    }
    
    /**
     * Tests that the analyzer calculates the correct VARSi metric
     *
     * @return void
     * @covers PHP_Depend_Metrics_ClassLevel_Analyzer
     * @group pdepend
     * @group pdepend::metrics
     * @group pdepend::metrics::classlevel
     * @group unittest
     */
    public function testCalculateVARSiMetric()
    {
<<<<<<< HEAD
        $packages = self::parseSource('/metrics/class-level/varsi');
        $analyzer = new PHP_Depend_Metrics_ClassLevel_Analyzer();
        $analyzer->addAnalyzer(new PHP_Depend_Metrics_CyclomaticComplexity_Analyzer());
        $analyzer->analyze($packages);

        $expected = array('A' => 2, 'B' => 4, 'C' => 4, 'I' => 0);
        foreach ($packages as $package) {
            // Check classes
            foreach ($package->getClasses() as $class) {
                // Get class name
                $name = $class->getName();
                // Check for valid class name
                $this->assertArrayHasKey($name, $expected);
                // Get class metric
                $metric = $analyzer->getNodeMetrics($class);
                // Check for varsi key
                $this->assertArrayHasKey('varsi', $metric);
                // Compare values
                $this->assertEquals($expected[$name], $metric['varsi'], $name);
                // Remove offset
                unset($expected[$name]);
            }
            // Check interfaces
            foreach ($package->getInterfaces() as $interface) {
                // Get interface name
                $name = $interface->getName();
                // Check for valid interface name
                $this->assertArrayHasKey($name, $expected);
                // Get empty metric
                $metric = $analyzer->getNodeMetrics($interface);
                // Check that empty is array
                $this->assertEquals(array(), $metric);
                // Remove offset
                unset($expected[$name]);
            }
        }
        // Check that all match
        $this->assertEquals(0, count($expected));
=======
        $this->assertEquals(4, $this->_calculateMetric(__METHOD__, 'varsi'));
    }

    /**
     * Tests that the analyzer calculates the correct VARSi metric
     *
     * @return void
     * @covers PHP_Depend_Metrics_ClassLevel_Analyzer
     * @group pdepend
     * @group pdepend::metrics
     * @group pdepend::metrics::classlevel
     * @group unittest
     */
    public function testCalculateVARSiMetricWithInheritance()
    {
        $this->assertEquals(5, $this->_calculateMetric(__METHOD__, 'varsi'));
>>>>>>> 173f04e3
    }
    
    /**
     * Tests that the analyzer calculates the correct VARSnp metric
     *
     * @return void
     * @covers PHP_Depend_Metrics_ClassLevel_Analyzer
     * @group pdepend
     * @group pdepend::metrics
     * @group pdepend::metrics::classlevel
     * @group unittest
     */
    public function testCalculateVARSnpMetric()
    {
<<<<<<< HEAD
        $packages = self::parseSource('/metrics/class-level/varsnp/');
        $analyzer = new PHP_Depend_Metrics_ClassLevel_Analyzer();
        $analyzer->addAnalyzer(new PHP_Depend_Metrics_CyclomaticComplexity_Analyzer());
        $analyzer->analyze($packages);
        
        $expected = array('A' => 1, 'B' => 2, 'C' => 0, 'I' => 0);
        foreach ($packages as $package) {
            // Check classes
            foreach ($package->getClasses() as $class) {
                // Get class name
                $name = $class->getName();
                // Check for valid class name
                $this->assertArrayHasKey($name, $expected);
                // Get class metric
                $metric = $analyzer->getNodeMetrics($class);
                // Check for varsnp key
                $this->assertArrayHasKey('varsnp', $metric);
                // Compare values
                $this->assertEquals($expected[$name], $metric['varsnp'], $name);
                // Remove offset
                unset($expected[$name]);
            }
            // Check interfaces
            foreach ($package->getInterfaces() as $interface) {
                // Get interface name
                $name = $interface->getName();
                // Check for valid interface name
                $this->assertArrayHasKey($name, $expected);
                // Get empty metric
                $metric = $analyzer->getNodeMetrics($interface);
                // Check that empty is array
                $this->assertEquals(array(), $metric);
                // Remove offset
                unset($expected[$name]);
            }
        }
        // Check that all match
        $this->assertEquals(0, count($expected));
=======
        $this->assertEquals(2, $this->_calculateMetric(__METHOD__, 'varsnp'));
    }

    /**
     * Tests that the analyzer calculates the correct VARSnp metric
     *
     * @return void
     * @covers PHP_Depend_Metrics_ClassLevel_Analyzer
     * @group pdepend
     * @group pdepend::metrics
     * @group pdepend::metrics::classlevel
     * @group unittest
     */
    public function testCalculateVARSnpMetricWithInheritance()
    {
        $this->assertEquals(1, $this->_calculateMetric(__METHOD__, 'varsnp'));
>>>>>>> 173f04e3
    }
    
    /**
     * Tests that the analyzer calculates the correct WMC metric. 
     *
     * @return void
     * @covers PHP_Depend_Metrics_ClassLevel_Analyzer
     * @group pdepend
     * @group pdepend::metrics
     * @group pdepend::metrics::classlevel
     * @group unittest
     */
    public function testCalculateWMCMetric()
    {
<<<<<<< HEAD
        $packages = self::parseSource('/metrics/class-level/wmc/');
        $analyzer = new PHP_Depend_Metrics_ClassLevel_Analyzer();
        $analyzer->addAnalyzer(new PHP_Depend_Metrics_CyclomaticComplexity_Analyzer());
        $analyzer->analyze($packages);
        
        $expected = array('A' => 2, 'B' => 4, 'C' => 4, 'I' => 0);
        foreach ($packages as $package) {
            // Check classes
            foreach ($package->getClasses() as $class) {
                // Get class name
                $name = $class->getName();
                // Check for valid class name
                $this->assertArrayHasKey($name, $expected);
                // Get class metric
                $metric = $analyzer->getNodeMetrics($class);
                // Check for wmc key
                $this->assertArrayHasKey('wmc', $metric);
                // Compare values
                $this->assertEquals($expected[$name], $metric['wmc'], $name);
                // Remove offset
                unset($expected[$name]);
            }
            // Check interfaces
            foreach ($package->getInterfaces() as $interface) {
                // Get interface name
                $name = $interface->getName();
                // Check for valid interface name
                $this->assertArrayHasKey($name, $expected);
                // Get empty metric
                $metric = $analyzer->getNodeMetrics($interface);
                // Check that empty is array
                $this->assertEquals(array(), $metric);
                // Remove offset
                unset($expected[$name]);
            }
        }
        // Check that all match
        $this->assertEquals(0, count($expected));
=======
        $this->assertEquals(3, $this->_calculateMetric(__METHOD__, 'wmc'));
    }

    /**
     * Tests that the analyzer calculates the correct WMC metric.
     *
     * @return void
     * @covers PHP_Depend_Metrics_ClassLevel_Analyzer
     * @group pdepend
     * @group pdepend::metrics
     * @group pdepend::metrics::classlevel
     * @group unittest
     */
    public function testCalculateWMCMetricOneLevelInheritance()
    {
        $this->assertEquals(3, $this->_calculateMetric(__METHOD__, 'wmc'));
    }

    /**
     * Tests that the analyzer calculates the correct WMC metric.
     *
     * @return void
     * @covers PHP_Depend_Metrics_ClassLevel_Analyzer
     * @group pdepend
     * @group pdepend::metrics
     * @group pdepend::metrics::classlevel
     * @group unittest
     */
    public function testCalculateWMCMetricTwoLevelInheritance()
    {
        $this->assertEquals(3, $this->_calculateMetric(__METHOD__, 'wmc'));
>>>>>>> 173f04e3
    }
    
    /**
     * Tests that the analyzer calculates the correct WMCi metric. 
     *
     * @return void
     * @covers PHP_Depend_Metrics_ClassLevel_Analyzer
     * @group pdepend
     * @group pdepend::metrics
     * @group pdepend::metrics::classlevel
     * @group unittest
     */    
    public function testCalculateWMCiMetric()
    {
<<<<<<< HEAD
        $packages = self::parseSource('/metrics/class-level/wmci/');
        $analyzer = new PHP_Depend_Metrics_ClassLevel_Analyzer();
        $analyzer->addAnalyzer(new PHP_Depend_Metrics_CyclomaticComplexity_Analyzer());
        $analyzer->analyze($packages);
        
        $expected = array('A' => 2, 'B' => 4, 'C' => 5, 'I' => 0);
        foreach ($packages as $package) {
            // Check classes
            foreach ($package->getClasses() as $class) {
                // Get class name
                $name = $class->getName();
                // Check for valid class name
                $this->assertArrayHasKey($name, $expected);
                // Get class metric
                $metric = $analyzer->getNodeMetrics($class);
                // Check for wmci key
                $this->assertArrayHasKey('wmci', $metric);
                // Compare values
                $this->assertEquals($expected[$name], $metric['wmci'], $name);
                // Remove offset
                unset($expected[$name]);
            }
            // Check interfaces
            foreach ($package->getInterfaces() as $interface) {
                // Get interface name
                $name = $interface->getName();
                // Check for valid interface name
                $this->assertArrayHasKey($name, $expected);
                // Get empty metric
                $metric = $analyzer->getNodeMetrics($interface);
                // Check that empty is array
                $this->assertEquals(array(), $metric);
                // Remove offset
                unset($expected[$name]);
            }
        }
        // Check that all match
        $this->assertEquals(0, count($expected));
=======
        $this->assertEquals(3, $this->_calculateMetric(__METHOD__, 'wmci'));
    }

    /**
     * Tests that the analyzer calculates the correct WMCi metric.
     *
     * @return void
     * @covers PHP_Depend_Metrics_ClassLevel_Analyzer
     * @group pdepend
     * @group pdepend::metrics
     * @group pdepend::metrics::classlevel
     * @group unittest
     */
    public function testCalculateWMCiMetricOneLevelInheritance()
    {
        $this->assertEquals(4, $this->_calculateMetric(__METHOD__, 'wmci'));
    }

    /**
     * Tests that the analyzer calculates the correct WMCi metric.
     *
     * @return void
     * @covers PHP_Depend_Metrics_ClassLevel_Analyzer
     * @group pdepend
     * @group pdepend::metrics
     * @group pdepend::metrics::classlevel
     * @group unittest
     */
    public function testCalculateWMCiMetricTwoLevelInheritance()
    {
        $this->assertEquals(5, $this->_calculateMetric(__METHOD__, 'wmci'));
>>>>>>> 173f04e3
    }
    
    /**
     * Tests that the analyzer calculates the correct WMCnp metric. 
     *
     * @return void
     * @covers PHP_Depend_Metrics_ClassLevel_Analyzer
     * @group pdepend
     * @group pdepend::metrics
     * @group pdepend::metrics::classlevel
     * @group unittest
     */
    public function testCalculateWMCnpMetric()
    {
<<<<<<< HEAD
        $packages = self::parseSource('/metrics/class-level/wmcnp/');
        $analyzer = new PHP_Depend_Metrics_ClassLevel_Analyzer();
        $analyzer->addAnalyzer(new PHP_Depend_Metrics_CyclomaticComplexity_Analyzer());
        $analyzer->analyze($packages);
        
        $expected = array('A' => 0, 'B' => 3, 'C' => 4, 'I' => 0);
        foreach ($packages as $package) {
            // Check classes
            foreach ($package->getClasses() as $class) {
                // Get class name
                $name = $class->getName();
                // Check for valid class name
                $this->assertArrayHasKey($name, $expected);
                // Get class metric
                $metric = $analyzer->getNodeMetrics($class);
                // Check for wmcnp key
                $this->assertArrayHasKey('wmcnp', $metric);
                // Compare values
                $this->assertEquals($expected[$name], $metric['wmcnp'], $name);
                // Remove offset
                unset($expected[$name]);
            }
            // Check interfaces
            foreach ($package->getInterfaces() as $interface) {
                // Get interface name
                $name = $interface->getName();
                // Check for valid interface name
                $this->assertArrayHasKey($name, $expected);
                // Get empty metric
                $metric = $analyzer->getNodeMetrics($interface);
                // Check that empty is array
                $this->assertEquals(array(), $metric);
                // Remove offset
                unset($expected[$name]);
            }
        }
        // Check that all match
        $this->assertEquals(0, count($expected));
=======
        $this->assertEquals(1, $this->_calculateMetric(__METHOD__, 'wmcnp'));
    }

    /**
     * Tests that the analyzer calculates the correct WMCnp metric.
     *
     * @return void
     * @covers PHP_Depend_Metrics_ClassLevel_Analyzer
     * @group pdepend
     * @group pdepend::metrics
     * @group pdepend::metrics::classlevel
     * @group unittest
     */
    public function testCalculateWMCnpMetricOneLevelInheritance()
    {
        $this->assertEquals(2, $this->_calculateMetric(__METHOD__, 'wmcnp'));
    }

    /**
     * Tests that the analyzer calculates the correct WMCnp metric.
     *
     * @return void
     * @covers PHP_Depend_Metrics_ClassLevel_Analyzer
     * @group pdepend
     * @group pdepend::metrics
     * @group pdepend::metrics::classlevel
     * @group unittest
     */
    public function testCalculateWMCnpMetricTwoLevelInheritance()
    {
        $this->assertEquals(1, $this->_calculateMetric(__METHOD__, 'wmcnp'));
    }

    /**
     * Analyzes the source code associated with the given test case and returns
     * a single measured metric.
     *
     * @param string $testCase Name of the calling test case.
     * @param string $metric   Name of the searched metric.
     *
     * @return mixed
     */
    private function _calculateMetric($testCase, $metric)
    {
        $packages = self::parseTestCaseSource($testCase);
        $package  = $packages->current();

        $analyzer = new PHP_Depend_Metrics_ClassLevel_Analyzer();
        $analyzer->addAnalyzer(new PHP_Depend_Metrics_CyclomaticComplexity_Analyzer());
        $analyzer->analyze($packages);

        $metrics = $analyzer->getNodeMetrics($package->getClasses()->current());
        return $metrics[$metric];
>>>>>>> 173f04e3
    }
}<|MERGE_RESOLUTION|>--- conflicted
+++ resolved
@@ -4,11 +4,7 @@
  * 
  * PHP Version 5
  *
-<<<<<<< HEAD
- * Copyright (c) 2008-2009, Manuel Pichler <mapi@pdepend.org>.
-=======
  * Copyright (c) 2008-2010, Manuel Pichler <mapi@pdepend.org>.
->>>>>>> 173f04e3
  * All rights reserved.
  *
  * Redistribution and use in source and binary forms, with or without
@@ -44,20 +40,23 @@
  * @package    PHP_Depend
  * @subpackage Metrics
  * @author     Manuel Pichler <mapi@pdepend.org>
-<<<<<<< HEAD
- * @copyright  2008-2009 Manuel Pichler. All rights reserved.
-=======
  * @copyright  2008-2010 Manuel Pichler. All rights reserved.
->>>>>>> 173f04e3
  * @license    http://www.opensource.org/licenses/bsd-license.php  BSD License
  * @version    SVN: $Id$
  * @link       http://pdepend.org/
  */
 
 require_once dirname(__FILE__) . '/../../AbstractTest.php';
-require_once dirname(__FILE__) . '/_dummy/TestImplAnalyzer.php';
-
+
+require_once 'PHP/Depend/Code/Class.php';
+require_once 'PHP/Depend/Code/File.php';
+require_once 'PHP/Depend/Code/Interface.php';
+require_once 'PHP/Depend/Code/Method.php';
+require_once 'PHP/Depend/Code/NodeIterator.php';
+require_once 'PHP/Depend/Code/Package.php';
+require_once 'PHP/Depend/Code/Property.php';
 require_once 'PHP/Depend/Metrics/ClassLevel/Analyzer.php';
+require_once 'PHP/Depend/Metrics/CodeRank/Analyzer.php';
 require_once 'PHP/Depend/Metrics/CyclomaticComplexity/Analyzer.php';
 
 /**
@@ -67,11 +66,7 @@
  * @package    PHP_Depend
  * @subpackage Metrics
  * @author     Manuel Pichler <mapi@pdepend.org>
-<<<<<<< HEAD
- * @copyright  2008-2009 Manuel Pichler. All rights reserved.
-=======
  * @copyright  2008-2010 Manuel Pichler. All rights reserved.
->>>>>>> 173f04e3
  * @license    http://www.opensource.org/licenses/bsd-license.php  BSD License
  * @version    Release: @package_version@
  * @link       http://pdepend.org/
@@ -92,13 +87,9 @@
      */
     public function testAnalyzerFailsWithoutCCAnalyzerFail()
     {
-<<<<<<< HEAD
-        $packages = self::parseSource('/metrics/class-level/simple-package');
-=======
         $package  = new PHP_Depend_Code_Package('package1');
         $packages = new PHP_Depend_Code_NodeIterator(array($package));
 
->>>>>>> 173f04e3
         $analyzer = new PHP_Depend_Metrics_ClassLevel_Analyzer();
         $analyzer->analyze($packages);
     }
@@ -118,12 +109,7 @@
     public function testAddAnalyzerFailsForAnInvalidAnalyzerTypeFail()
     {
         $analyzer = new PHP_Depend_Metrics_ClassLevel_Analyzer();
-<<<<<<< HEAD
-        $this->setExpectedException('InvalidArgumentException', 'CC Analyzer required.');
-        $analyzer->addAnalyzer(new PHP_Depend_Metrics_ClassLevel_TestImplAnalyzer());
-=======
         $analyzer->addAnalyzer(new PHP_Depend_Metrics_CodeRank_Analyzer());
->>>>>>> 173f04e3
     }
     
     /**
@@ -138,771 +124,403 @@
      */
     public function testCalculateIMPLMetric()
     {
-<<<<<<< HEAD
-        $packages = self::parseSource('/metrics/class-level/dit/');
+        $this->assertEquals(4, $this->_calculateMetric(__METHOD__, 'impl'));
+    }
+
+    /**
+     * Tests that the analyzer calculates the correct IMPL values.
+     *
+     * @return void
+     * @covers PHP_Depend_Metrics_ClassLevel_Analyzer
+     * @group pdepend
+     * @group pdepend::metrics
+     * @group pdepend::metrics::classlevel
+     * @group unittest
+     */
+    public function testCalculateIMPLMetric1()
+    {
+        $this->assertEquals(6, $this->_calculateMetric(__METHOD__, 'impl'));
+    }
+
+    /**
+     * Tests that the analyzer calculates the correct IMPL values.
+     *
+     * @return void
+     * @covers PHP_Depend_Metrics_ClassLevel_Analyzer
+     * @group pdepend
+     * @group pdepend::metrics
+     * @group pdepend::metrics::classlevel
+     * @group unittest
+     */
+    public function testCalculateIMPLMetric2()
+    {
+        $this->assertEquals(2, $this->_calculateMetric(__METHOD__, 'impl'));
+    }
+
+    /**
+     * testCalculateIMPLMetricContainsUnknownImplementedInterface
+     *
+     * @return void
+     * @covers PHP_Depend_Metrics_ClassLevel_Analyzer
+     * @group pdepend
+     * @group pdepend::metrics
+     * @group pdepend::metrics::classlevel
+     * @group unittest
+     */
+    public function testCalculateIMPLMetricContainsUnknownImplementedInterface()
+    {
+        $this->assertEquals(1, $this->_calculateMetric(__METHOD__, 'impl'));
+    }
+
+    /**
+     * testCalculateIMPLMetricContainsUnknownIndirectImplementedInterface
+     *
+     * @return void
+     * @covers PHP_Depend_Metrics_ClassLevel_Analyzer
+     * @group pdepend
+     * @group pdepend::metrics
+     * @group pdepend::metrics::classlevel
+     * @group unittest
+     */
+    public function testCalculateIMPLMetricContainsUnknownIndirectImplementedInterface()
+    {
+        $this->assertEquals(1, $this->_calculateMetric(__METHOD__, 'impl'));
+    }
+
+    /**
+     * testCalculateIMPLMetricContainsInternalImplementedInterface
+     *
+     * @return void
+     * @covers PHP_Depend_Metrics_ClassLevel_Analyzer
+     * @group pdepend
+     * @group pdepend::metrics
+     * @group pdepend::metrics::classlevel
+     * @group unittest
+     */
+    public function testCalculateIMPLMetricContainsInternalImplementedInterface()
+    {
+        $this->assertEquals(1, $this->_calculateMetric(__METHOD__, 'impl'));
+    }
+    
+    /**
+     * Tests that the calculated Class Interface Size(CSI) is correct.
+     *
+     * @return void
+     * @covers PHP_Depend_Metrics_ClassLevel_Analyzer
+     * @group pdepend
+     * @group pdepend::metrics
+     * @group pdepend::metrics::classlevel
+     * @group unittest
+     */
+    public function testCalculateCISMetricZeroInheritance()
+    {
+        $this->assertEquals(2, $this->_calculateMetric(__METHOD__, 'cis'));
+    }
+
+    /**
+     * Tests that the calculated Class Interface Size(CSI) is correct.
+     *
+     * @return void
+     * @covers PHP_Depend_Metrics_ClassLevel_Analyzer
+     * @group pdepend
+     * @group pdepend::metrics
+     * @group pdepend::metrics::classlevel
+     * @group unittest
+     */
+    public function testCalculateCISMetricOneLevelInheritance()
+    {
+        $this->assertEquals(2, $this->_calculateMetric(__METHOD__, 'cis'));
+    }
+
+    /**
+     * Tests that the calculated Class Interface Size(CSI) is correct.
+     *
+     * @return void
+     * @covers PHP_Depend_Metrics_ClassLevel_Analyzer
+     * @group pdepend
+     * @group pdepend::metrics
+     * @group pdepend::metrics::classlevel
+     * @group unittest
+     */
+    public function testCalculateCISMetricTwoLevelInheritance()
+    {
+        $this->assertEquals(3, $this->_calculateMetric(__METHOD__, 'cis'));
+    }
+    
+    /**
+     * Tests that the calculated Class SiZe(CSZ) metric is correct.
+     *
+     * @return void
+     * @covers PHP_Depend_Metrics_ClassLevel_Analyzer
+     * @group pdepend
+     * @group pdepend::metrics
+     * @group pdepend::metrics::classlevel
+     * @group unittest
+     */
+    public function testCalculateCSZMetricZeroInheritance()
+    {
+        $this->assertEquals(6, $this->_calculateMetric(__METHOD__, 'csz'));
+    }
+
+    /**
+     * Tests that the calculated Class SiZe(CSZ) metric is correct.
+     *
+     * @return void
+     * @covers PHP_Depend_Metrics_ClassLevel_Analyzer
+     * @group pdepend
+     * @group pdepend::metrics
+     * @group pdepend::metrics::classlevel
+     * @group unittest
+     */
+    public function testCalculateCSZMetricOneLevelInheritance()
+    {
+        $this->assertEquals(4, $this->_calculateMetric(__METHOD__, 'csz'));
+    }
+    
+    /**
+     * Tests that the analyzer calculates the correct VARS metric
+     *
+     * @return void
+     * @covers PHP_Depend_Metrics_ClassLevel_Analyzer
+     * @group pdepend
+     * @group pdepend::metrics
+     * @group pdepend::metrics::classlevel
+     * @group unittest
+     */
+    public function testCalculateVARSMetricZeroInheritance()
+    {
+        $this->assertEquals(1, $this->_calculateMetric(__METHOD__, 'vars'));
+    }
+    
+    /**
+     * Tests that the analyzer calculates the correct VARS metric
+     *
+     * @return void
+     * @covers PHP_Depend_Metrics_ClassLevel_Analyzer
+     * @group pdepend
+     * @group pdepend::metrics
+     * @group pdepend::metrics::classlevel
+     * @group unittest
+     */
+    public function testCalculateVARSMetricOneLevelInheritance()
+    {
+        $this->assertEquals(3, $this->_calculateMetric(__METHOD__, 'vars'));
+    }
+    
+    /**
+     * Tests that the analyzer calculates the correct VARSi metric
+     *
+     * @return void
+     * @covers PHP_Depend_Metrics_ClassLevel_Analyzer
+     * @group pdepend
+     * @group pdepend::metrics
+     * @group pdepend::metrics::classlevel
+     * @group unittest
+     */
+    public function testCalculateVARSiMetric()
+    {
+        $this->assertEquals(4, $this->_calculateMetric(__METHOD__, 'varsi'));
+    }
+
+    /**
+     * Tests that the analyzer calculates the correct VARSi metric
+     *
+     * @return void
+     * @covers PHP_Depend_Metrics_ClassLevel_Analyzer
+     * @group pdepend
+     * @group pdepend::metrics
+     * @group pdepend::metrics::classlevel
+     * @group unittest
+     */
+    public function testCalculateVARSiMetricWithInheritance()
+    {
+        $this->assertEquals(5, $this->_calculateMetric(__METHOD__, 'varsi'));
+    }
+    
+    /**
+     * Tests that the analyzer calculates the correct VARSnp metric
+     *
+     * @return void
+     * @covers PHP_Depend_Metrics_ClassLevel_Analyzer
+     * @group pdepend
+     * @group pdepend::metrics
+     * @group pdepend::metrics::classlevel
+     * @group unittest
+     */
+    public function testCalculateVARSnpMetric()
+    {
+        $this->assertEquals(2, $this->_calculateMetric(__METHOD__, 'varsnp'));
+    }
+
+    /**
+     * Tests that the analyzer calculates the correct VARSnp metric
+     *
+     * @return void
+     * @covers PHP_Depend_Metrics_ClassLevel_Analyzer
+     * @group pdepend
+     * @group pdepend::metrics
+     * @group pdepend::metrics::classlevel
+     * @group unittest
+     */
+    public function testCalculateVARSnpMetricWithInheritance()
+    {
+        $this->assertEquals(1, $this->_calculateMetric(__METHOD__, 'varsnp'));
+    }
+    
+    /**
+     * Tests that the analyzer calculates the correct WMC metric. 
+     *
+     * @return void
+     * @covers PHP_Depend_Metrics_ClassLevel_Analyzer
+     * @group pdepend
+     * @group pdepend::metrics
+     * @group pdepend::metrics::classlevel
+     * @group unittest
+     */
+    public function testCalculateWMCMetric()
+    {
+        $this->assertEquals(3, $this->_calculateMetric(__METHOD__, 'wmc'));
+    }
+
+    /**
+     * Tests that the analyzer calculates the correct WMC metric.
+     *
+     * @return void
+     * @covers PHP_Depend_Metrics_ClassLevel_Analyzer
+     * @group pdepend
+     * @group pdepend::metrics
+     * @group pdepend::metrics::classlevel
+     * @group unittest
+     */
+    public function testCalculateWMCMetricOneLevelInheritance()
+    {
+        $this->assertEquals(3, $this->_calculateMetric(__METHOD__, 'wmc'));
+    }
+
+    /**
+     * Tests that the analyzer calculates the correct WMC metric.
+     *
+     * @return void
+     * @covers PHP_Depend_Metrics_ClassLevel_Analyzer
+     * @group pdepend
+     * @group pdepend::metrics
+     * @group pdepend::metrics::classlevel
+     * @group unittest
+     */
+    public function testCalculateWMCMetricTwoLevelInheritance()
+    {
+        $this->assertEquals(3, $this->_calculateMetric(__METHOD__, 'wmc'));
+    }
+    
+    /**
+     * Tests that the analyzer calculates the correct WMCi metric. 
+     *
+     * @return void
+     * @covers PHP_Depend_Metrics_ClassLevel_Analyzer
+     * @group pdepend
+     * @group pdepend::metrics
+     * @group pdepend::metrics::classlevel
+     * @group unittest
+     */    
+    public function testCalculateWMCiMetric()
+    {
+        $this->assertEquals(3, $this->_calculateMetric(__METHOD__, 'wmci'));
+    }
+
+    /**
+     * Tests that the analyzer calculates the correct WMCi metric.
+     *
+     * @return void
+     * @covers PHP_Depend_Metrics_ClassLevel_Analyzer
+     * @group pdepend
+     * @group pdepend::metrics
+     * @group pdepend::metrics::classlevel
+     * @group unittest
+     */
+    public function testCalculateWMCiMetricOneLevelInheritance()
+    {
+        $this->assertEquals(4, $this->_calculateMetric(__METHOD__, 'wmci'));
+    }
+
+    /**
+     * Tests that the analyzer calculates the correct WMCi metric.
+     *
+     * @return void
+     * @covers PHP_Depend_Metrics_ClassLevel_Analyzer
+     * @group pdepend
+     * @group pdepend::metrics
+     * @group pdepend::metrics::classlevel
+     * @group unittest
+     */
+    public function testCalculateWMCiMetricTwoLevelInheritance()
+    {
+        $this->assertEquals(5, $this->_calculateMetric(__METHOD__, 'wmci'));
+    }
+    
+    /**
+     * Tests that the analyzer calculates the correct WMCnp metric. 
+     *
+     * @return void
+     * @covers PHP_Depend_Metrics_ClassLevel_Analyzer
+     * @group pdepend
+     * @group pdepend::metrics
+     * @group pdepend::metrics::classlevel
+     * @group unittest
+     */
+    public function testCalculateWMCnpMetric()
+    {
+        $this->assertEquals(1, $this->_calculateMetric(__METHOD__, 'wmcnp'));
+    }
+
+    /**
+     * Tests that the analyzer calculates the correct WMCnp metric.
+     *
+     * @return void
+     * @covers PHP_Depend_Metrics_ClassLevel_Analyzer
+     * @group pdepend
+     * @group pdepend::metrics
+     * @group pdepend::metrics::classlevel
+     * @group unittest
+     */
+    public function testCalculateWMCnpMetricOneLevelInheritance()
+    {
+        $this->assertEquals(2, $this->_calculateMetric(__METHOD__, 'wmcnp'));
+    }
+
+    /**
+     * Tests that the analyzer calculates the correct WMCnp metric.
+     *
+     * @return void
+     * @covers PHP_Depend_Metrics_ClassLevel_Analyzer
+     * @group pdepend
+     * @group pdepend::metrics
+     * @group pdepend::metrics::classlevel
+     * @group unittest
+     */
+    public function testCalculateWMCnpMetricTwoLevelInheritance()
+    {
+        $this->assertEquals(1, $this->_calculateMetric(__METHOD__, 'wmcnp'));
+    }
+
+    /**
+     * Analyzes the source code associated with the given test case and returns
+     * a single measured metric.
+     *
+     * @param string $testCase Name of the calling test case.
+     * @param string $metric   Name of the searched metric.
+     *
+     * @return mixed
+     */
+    private function _calculateMetric($testCase, $metric)
+    {
+        $packages = self::parseTestCaseSource($testCase);
+        $package  = $packages->current();
+
         $analyzer = new PHP_Depend_Metrics_ClassLevel_Analyzer();
         $analyzer->addAnalyzer(new PHP_Depend_Metrics_CyclomaticComplexity_Analyzer());
         $analyzer->analyze($packages);
-        
-        $packages->rewind();
-        
-        $expected = array('A' => 0, 'B' => 1, 'C' => 2, 'D' => 3, 'E' => 3, 'F' => 4);
-        foreach ($packages->current()->getClasses() as $class) {
-            // Get class name
-            $name = $class->getName();
-            // Check name is valid
-            $this->assertArrayHasKey($name, $expected);
-            // Fetch class metric
-            $metric = $analyzer->getNodeMetrics($class);
-            // Check dit exists
-            $this->assertArrayHasKey('dit', $metric);
-            // Compare values
-            $this->assertEquals($expected[$name], $metric['dit']);
-            // Remove offset
-            unset($expected[$name]);
-        }
-        // Check that we test all
-        $this->assertEquals(0, count($expected));
-=======
-        $this->assertEquals(4, $this->_calculateMetric(__METHOD__, 'impl'));
->>>>>>> 173f04e3
-    }
-
-    /**
-     * Tests that the analyzer calculates the correct IMPL values.
-     *
-     * @return void
-     * @covers PHP_Depend_Metrics_ClassLevel_Analyzer
-     * @group pdepend
-     * @group pdepend::metrics
-     * @group pdepend::metrics::classlevel
-     * @group unittest
-     */
-    public function testCalculateIMPLMetric1()
-    {
-<<<<<<< HEAD
-        $packages = self::parseSource('/metrics/class-level/impl/');
-        $analyzer = new PHP_Depend_Metrics_ClassLevel_Analyzer();
-        $analyzer->addAnalyzer(new PHP_Depend_Metrics_CyclomaticComplexity_Analyzer());
-        $analyzer->analyze($packages);
-        
-        $expected = array('A' => 4, 'B' => 6, 'C' => 2);
-        foreach ($packages as $package) {
-            foreach ($package->getClasses() as $class) {
-                // Get class name
-                $name = $class->getName();
-                // Check for valid class name
-                $this->assertArrayHasKey($name, $expected);
-                // Get class metric
-                $metric = $analyzer->getNodeMetrics($class);
-                // Check for impl key
-                $this->assertArrayHasKey('impl', $metric);
-                // Compare values
-                $this->assertEquals($expected[$name], $metric['impl']);
-                // Remove offset
-                unset($expected[$name]);
-            }
-        }
-        // Check that we catch all
-        $this->assertEquals(0, count($expected));
-=======
-        $this->assertEquals(6, $this->_calculateMetric(__METHOD__, 'impl'));
-    }
-
-    /**
-     * Tests that the analyzer calculates the correct IMPL values.
-     *
-     * @return void
-     * @covers PHP_Depend_Metrics_ClassLevel_Analyzer
-     * @group pdepend
-     * @group pdepend::metrics
-     * @group pdepend::metrics::classlevel
-     * @group unittest
-     */
-    public function testCalculateIMPLMetric2()
-    {
-        $this->assertEquals(2, $this->_calculateMetric(__METHOD__, 'impl'));
-    }
-
-    /**
-     * testCalculateIMPLMetricContainsUnknownImplementedInterface
-     *
-     * @return void
-     * @covers PHP_Depend_Metrics_ClassLevel_Analyzer
-     * @group pdepend
-     * @group pdepend::metrics
-     * @group pdepend::metrics::classlevel
-     * @group unittest
-     */
-    public function testCalculateIMPLMetricContainsUnknownImplementedInterface()
-    {
-        $this->assertEquals(1, $this->_calculateMetric(__METHOD__, 'impl'));
-    }
-
-    /**
-     * testCalculateIMPLMetricContainsUnknownIndirectImplementedInterface
-     *
-     * @return void
-     * @covers PHP_Depend_Metrics_ClassLevel_Analyzer
-     * @group pdepend
-     * @group pdepend::metrics
-     * @group pdepend::metrics::classlevel
-     * @group unittest
-     */
-    public function testCalculateIMPLMetricContainsUnknownIndirectImplementedInterface()
-    {
-        $this->assertEquals(1, $this->_calculateMetric(__METHOD__, 'impl'));
-    }
-
-    /**
-     * testCalculateIMPLMetricContainsInternalImplementedInterface
-     *
-     * @return void
-     * @covers PHP_Depend_Metrics_ClassLevel_Analyzer
-     * @group pdepend
-     * @group pdepend::metrics
-     * @group pdepend::metrics::classlevel
-     * @group unittest
-     */
-    public function testCalculateIMPLMetricContainsInternalImplementedInterface()
-    {
-        $this->assertEquals(1, $this->_calculateMetric(__METHOD__, 'impl'));
->>>>>>> 173f04e3
-    }
-    
-    /**
-     * Tests that the calculated Class Interface Size(CSI) is correct.
-     *
-     * @return void
-     * @covers PHP_Depend_Metrics_ClassLevel_Analyzer
-     * @group pdepend
-     * @group pdepend::metrics
-     * @group pdepend::metrics::classlevel
-     * @group unittest
-     */
-    public function testCalculateCISMetricZeroInheritance()
-    {
-<<<<<<< HEAD
-        $packages = self::parseSource('/metrics/class-level/cis/');
-        $analyzer = new PHP_Depend_Metrics_ClassLevel_Analyzer();
-        $analyzer->addAnalyzer(new PHP_Depend_Metrics_CyclomaticComplexity_Analyzer());
-        $analyzer->analyze($packages);
-        
-        $expected = array('A' => 2, 'B' => 2, 'C' => 3);
-        foreach ($packages as $package) {
-            foreach ($package->getClasses() as $class) {
-                // Get class name
-                $name = $class->getName();
-                // Check for valid class name
-                $this->assertArrayHasKey($name, $expected);
-                // Get class metric
-                $metric = $analyzer->getNodeMetrics($class);
-                // Check for cis key
-                $this->assertArrayHasKey('cis', $metric);
-                // Compare values
-                $this->assertEquals($expected[$name], $metric['cis']);
-                // Remove offset
-                unset($expected[$name]);
-            }
-        }
-        // Check that we catch all
-        $this->assertEquals(0, count($expected));
-=======
-        $this->assertEquals(2, $this->_calculateMetric(__METHOD__, 'cis'));
-    }
-
-    /**
-     * Tests that the calculated Class Interface Size(CSI) is correct.
-     *
-     * @return void
-     * @covers PHP_Depend_Metrics_ClassLevel_Analyzer
-     * @group pdepend
-     * @group pdepend::metrics
-     * @group pdepend::metrics::classlevel
-     * @group unittest
-     */
-    public function testCalculateCISMetricOneLevelInheritance()
-    {
-        $this->assertEquals(2, $this->_calculateMetric(__METHOD__, 'cis'));
-    }
-
-    /**
-     * Tests that the calculated Class Interface Size(CSI) is correct.
-     *
-     * @return void
-     * @covers PHP_Depend_Metrics_ClassLevel_Analyzer
-     * @group pdepend
-     * @group pdepend::metrics
-     * @group pdepend::metrics::classlevel
-     * @group unittest
-     */
-    public function testCalculateCISMetricTwoLevelInheritance()
-    {
-        $this->assertEquals(3, $this->_calculateMetric(__METHOD__, 'cis'));
->>>>>>> 173f04e3
-    }
-    
-    /**
-     * Tests that the calculated Class SiZe(CSZ) metric is correct.
-     *
-     * @return void
-     * @covers PHP_Depend_Metrics_ClassLevel_Analyzer
-     * @group pdepend
-     * @group pdepend::metrics
-     * @group pdepend::metrics::classlevel
-     * @group unittest
-     */
-    public function testCalculateCSZMetricZeroInheritance()
-    {
-<<<<<<< HEAD
-        $packages = self::parseSource('/metrics/class-level/csz');
-        $analyzer = new PHP_Depend_Metrics_ClassLevel_Analyzer();
-        $analyzer->addAnalyzer(new PHP_Depend_Metrics_CyclomaticComplexity_Analyzer());
-        $analyzer->analyze($packages);
-        
-        $expected = array('A' => 3, 'B' => 5, 'C' => 1, 'I' => true);
-        foreach ($packages as $package) {
-            // Check classes
-            foreach ($package->getClasses() as $class) {
-                // Get class name
-                $name = $class->getName();
-                // Check for valid class name
-                $this->assertArrayHasKey($name, $expected);
-                // Get class metric
-                $metric = $analyzer->getNodeMetrics($class);
-                // Check for csz key
-                $this->assertArrayHasKey('csz', $metric);
-                // Compare values
-                $this->assertEquals($expected[$name], $metric['csz']);
-                // Remove offset
-                unset($expected[$name]);
-            }
-            // Check interfaces
-            foreach ($package->getInterfaces() as $interface) {
-                // Get interface name
-                $name = $interface->getName();
-                // Check for valid interface name
-                $this->assertArrayHasKey($name, $expected);
-                // Get empty metric
-                $metric = $analyzer->getNodeMetrics($interface);
-                // Check that empty is array
-                $this->assertEquals(array(), $metric);
-                // Remove offset
-                unset($expected[$name]);
-            }
-        }
-        // Check that all match
-        $this->assertEquals(0, count($expected));
-=======
-        $this->assertEquals(6, $this->_calculateMetric(__METHOD__, 'csz'));
-    }
-
-    /**
-     * Tests that the calculated Class SiZe(CSZ) metric is correct.
-     *
-     * @return void
-     * @covers PHP_Depend_Metrics_ClassLevel_Analyzer
-     * @group pdepend
-     * @group pdepend::metrics
-     * @group pdepend::metrics::classlevel
-     * @group unittest
-     */
-    public function testCalculateCSZMetricOneLevelInheritance()
-    {
-        $this->assertEquals(4, $this->_calculateMetric(__METHOD__, 'csz'));
->>>>>>> 173f04e3
-    }
-    
-    /**
-     * Tests that the analyzer calculates the correct VARS metric
-     *
-     * @return void
-     * @covers PHP_Depend_Metrics_ClassLevel_Analyzer
-     * @group pdepend
-     * @group pdepend::metrics
-     * @group pdepend::metrics::classlevel
-     * @group unittest
-     */
-    public function testCalculateVARSMetricZeroInheritance()
-    {
-<<<<<<< HEAD
-        $packages = self::parseSource('/metrics/class-level/vars');
-        $analyzer = new PHP_Depend_Metrics_ClassLevel_Analyzer();
-        $analyzer->addAnalyzer(new PHP_Depend_Metrics_CyclomaticComplexity_Analyzer());
-        $analyzer->analyze($packages);
-        
-        $expected = array('A' => 2, 'B' => 3, 'C' => 0, 'I' => 0);
-        foreach ($packages as $package) {
-            // Check classes
-            foreach ($package->getClasses() as $class) {
-                // Get class name
-                $name = $class->getName();
-                // Check for valid class name
-                $this->assertArrayHasKey($name, $expected);
-                // Get class metric
-                $metric = $analyzer->getNodeMetrics($class);
-                // Check for vars key
-                $this->assertArrayHasKey('vars', $metric);
-                // Compare values
-                $this->assertEquals($expected[$name], $metric['vars']);
-                // Remove offset
-                unset($expected[$name]);
-            }
-            // Check interfaces
-            foreach ($package->getInterfaces() as $interface) {
-                // Get interface name
-                $name = $interface->getName();
-                // Check for valid interface name
-                $this->assertArrayHasKey($name, $expected);
-                // Get empty metric
-                $metric = $analyzer->getNodeMetrics($interface);
-                // Check that empty is array
-                $this->assertEquals(array(), $metric);
-                // Remove offset
-                unset($expected[$name]);
-            }
-        }
-        // Check that all match
-        $this->assertEquals(0, count($expected));
-=======
-        $this->assertEquals(1, $this->_calculateMetric(__METHOD__, 'vars'));
-    }
-    
-    /**
-     * Tests that the analyzer calculates the correct VARS metric
-     *
-     * @return void
-     * @covers PHP_Depend_Metrics_ClassLevel_Analyzer
-     * @group pdepend
-     * @group pdepend::metrics
-     * @group pdepend::metrics::classlevel
-     * @group unittest
-     */
-    public function testCalculateVARSMetricOneLevelInheritance()
-    {
-        $this->assertEquals(3, $this->_calculateMetric(__METHOD__, 'vars'));
->>>>>>> 173f04e3
-    }
-    
-    /**
-     * Tests that the analyzer calculates the correct VARSi metric
-     *
-     * @return void
-     * @covers PHP_Depend_Metrics_ClassLevel_Analyzer
-     * @group pdepend
-     * @group pdepend::metrics
-     * @group pdepend::metrics::classlevel
-     * @group unittest
-     */
-    public function testCalculateVARSiMetric()
-    {
-<<<<<<< HEAD
-        $packages = self::parseSource('/metrics/class-level/varsi');
-        $analyzer = new PHP_Depend_Metrics_ClassLevel_Analyzer();
-        $analyzer->addAnalyzer(new PHP_Depend_Metrics_CyclomaticComplexity_Analyzer());
-        $analyzer->analyze($packages);
-
-        $expected = array('A' => 2, 'B' => 4, 'C' => 4, 'I' => 0);
-        foreach ($packages as $package) {
-            // Check classes
-            foreach ($package->getClasses() as $class) {
-                // Get class name
-                $name = $class->getName();
-                // Check for valid class name
-                $this->assertArrayHasKey($name, $expected);
-                // Get class metric
-                $metric = $analyzer->getNodeMetrics($class);
-                // Check for varsi key
-                $this->assertArrayHasKey('varsi', $metric);
-                // Compare values
-                $this->assertEquals($expected[$name], $metric['varsi'], $name);
-                // Remove offset
-                unset($expected[$name]);
-            }
-            // Check interfaces
-            foreach ($package->getInterfaces() as $interface) {
-                // Get interface name
-                $name = $interface->getName();
-                // Check for valid interface name
-                $this->assertArrayHasKey($name, $expected);
-                // Get empty metric
-                $metric = $analyzer->getNodeMetrics($interface);
-                // Check that empty is array
-                $this->assertEquals(array(), $metric);
-                // Remove offset
-                unset($expected[$name]);
-            }
-        }
-        // Check that all match
-        $this->assertEquals(0, count($expected));
-=======
-        $this->assertEquals(4, $this->_calculateMetric(__METHOD__, 'varsi'));
-    }
-
-    /**
-     * Tests that the analyzer calculates the correct VARSi metric
-     *
-     * @return void
-     * @covers PHP_Depend_Metrics_ClassLevel_Analyzer
-     * @group pdepend
-     * @group pdepend::metrics
-     * @group pdepend::metrics::classlevel
-     * @group unittest
-     */
-    public function testCalculateVARSiMetricWithInheritance()
-    {
-        $this->assertEquals(5, $this->_calculateMetric(__METHOD__, 'varsi'));
->>>>>>> 173f04e3
-    }
-    
-    /**
-     * Tests that the analyzer calculates the correct VARSnp metric
-     *
-     * @return void
-     * @covers PHP_Depend_Metrics_ClassLevel_Analyzer
-     * @group pdepend
-     * @group pdepend::metrics
-     * @group pdepend::metrics::classlevel
-     * @group unittest
-     */
-    public function testCalculateVARSnpMetric()
-    {
-<<<<<<< HEAD
-        $packages = self::parseSource('/metrics/class-level/varsnp/');
-        $analyzer = new PHP_Depend_Metrics_ClassLevel_Analyzer();
-        $analyzer->addAnalyzer(new PHP_Depend_Metrics_CyclomaticComplexity_Analyzer());
-        $analyzer->analyze($packages);
-        
-        $expected = array('A' => 1, 'B' => 2, 'C' => 0, 'I' => 0);
-        foreach ($packages as $package) {
-            // Check classes
-            foreach ($package->getClasses() as $class) {
-                // Get class name
-                $name = $class->getName();
-                // Check for valid class name
-                $this->assertArrayHasKey($name, $expected);
-                // Get class metric
-                $metric = $analyzer->getNodeMetrics($class);
-                // Check for varsnp key
-                $this->assertArrayHasKey('varsnp', $metric);
-                // Compare values
-                $this->assertEquals($expected[$name], $metric['varsnp'], $name);
-                // Remove offset
-                unset($expected[$name]);
-            }
-            // Check interfaces
-            foreach ($package->getInterfaces() as $interface) {
-                // Get interface name
-                $name = $interface->getName();
-                // Check for valid interface name
-                $this->assertArrayHasKey($name, $expected);
-                // Get empty metric
-                $metric = $analyzer->getNodeMetrics($interface);
-                // Check that empty is array
-                $this->assertEquals(array(), $metric);
-                // Remove offset
-                unset($expected[$name]);
-            }
-        }
-        // Check that all match
-        $this->assertEquals(0, count($expected));
-=======
-        $this->assertEquals(2, $this->_calculateMetric(__METHOD__, 'varsnp'));
-    }
-
-    /**
-     * Tests that the analyzer calculates the correct VARSnp metric
-     *
-     * @return void
-     * @covers PHP_Depend_Metrics_ClassLevel_Analyzer
-     * @group pdepend
-     * @group pdepend::metrics
-     * @group pdepend::metrics::classlevel
-     * @group unittest
-     */
-    public function testCalculateVARSnpMetricWithInheritance()
-    {
-        $this->assertEquals(1, $this->_calculateMetric(__METHOD__, 'varsnp'));
->>>>>>> 173f04e3
-    }
-    
-    /**
-     * Tests that the analyzer calculates the correct WMC metric. 
-     *
-     * @return void
-     * @covers PHP_Depend_Metrics_ClassLevel_Analyzer
-     * @group pdepend
-     * @group pdepend::metrics
-     * @group pdepend::metrics::classlevel
-     * @group unittest
-     */
-    public function testCalculateWMCMetric()
-    {
-<<<<<<< HEAD
-        $packages = self::parseSource('/metrics/class-level/wmc/');
-        $analyzer = new PHP_Depend_Metrics_ClassLevel_Analyzer();
-        $analyzer->addAnalyzer(new PHP_Depend_Metrics_CyclomaticComplexity_Analyzer());
-        $analyzer->analyze($packages);
-        
-        $expected = array('A' => 2, 'B' => 4, 'C' => 4, 'I' => 0);
-        foreach ($packages as $package) {
-            // Check classes
-            foreach ($package->getClasses() as $class) {
-                // Get class name
-                $name = $class->getName();
-                // Check for valid class name
-                $this->assertArrayHasKey($name, $expected);
-                // Get class metric
-                $metric = $analyzer->getNodeMetrics($class);
-                // Check for wmc key
-                $this->assertArrayHasKey('wmc', $metric);
-                // Compare values
-                $this->assertEquals($expected[$name], $metric['wmc'], $name);
-                // Remove offset
-                unset($expected[$name]);
-            }
-            // Check interfaces
-            foreach ($package->getInterfaces() as $interface) {
-                // Get interface name
-                $name = $interface->getName();
-                // Check for valid interface name
-                $this->assertArrayHasKey($name, $expected);
-                // Get empty metric
-                $metric = $analyzer->getNodeMetrics($interface);
-                // Check that empty is array
-                $this->assertEquals(array(), $metric);
-                // Remove offset
-                unset($expected[$name]);
-            }
-        }
-        // Check that all match
-        $this->assertEquals(0, count($expected));
-=======
-        $this->assertEquals(3, $this->_calculateMetric(__METHOD__, 'wmc'));
-    }
-
-    /**
-     * Tests that the analyzer calculates the correct WMC metric.
-     *
-     * @return void
-     * @covers PHP_Depend_Metrics_ClassLevel_Analyzer
-     * @group pdepend
-     * @group pdepend::metrics
-     * @group pdepend::metrics::classlevel
-     * @group unittest
-     */
-    public function testCalculateWMCMetricOneLevelInheritance()
-    {
-        $this->assertEquals(3, $this->_calculateMetric(__METHOD__, 'wmc'));
-    }
-
-    /**
-     * Tests that the analyzer calculates the correct WMC metric.
-     *
-     * @return void
-     * @covers PHP_Depend_Metrics_ClassLevel_Analyzer
-     * @group pdepend
-     * @group pdepend::metrics
-     * @group pdepend::metrics::classlevel
-     * @group unittest
-     */
-    public function testCalculateWMCMetricTwoLevelInheritance()
-    {
-        $this->assertEquals(3, $this->_calculateMetric(__METHOD__, 'wmc'));
->>>>>>> 173f04e3
-    }
-    
-    /**
-     * Tests that the analyzer calculates the correct WMCi metric. 
-     *
-     * @return void
-     * @covers PHP_Depend_Metrics_ClassLevel_Analyzer
-     * @group pdepend
-     * @group pdepend::metrics
-     * @group pdepend::metrics::classlevel
-     * @group unittest
-     */    
-    public function testCalculateWMCiMetric()
-    {
-<<<<<<< HEAD
-        $packages = self::parseSource('/metrics/class-level/wmci/');
-        $analyzer = new PHP_Depend_Metrics_ClassLevel_Analyzer();
-        $analyzer->addAnalyzer(new PHP_Depend_Metrics_CyclomaticComplexity_Analyzer());
-        $analyzer->analyze($packages);
-        
-        $expected = array('A' => 2, 'B' => 4, 'C' => 5, 'I' => 0);
-        foreach ($packages as $package) {
-            // Check classes
-            foreach ($package->getClasses() as $class) {
-                // Get class name
-                $name = $class->getName();
-                // Check for valid class name
-                $this->assertArrayHasKey($name, $expected);
-                // Get class metric
-                $metric = $analyzer->getNodeMetrics($class);
-                // Check for wmci key
-                $this->assertArrayHasKey('wmci', $metric);
-                // Compare values
-                $this->assertEquals($expected[$name], $metric['wmci'], $name);
-                // Remove offset
-                unset($expected[$name]);
-            }
-            // Check interfaces
-            foreach ($package->getInterfaces() as $interface) {
-                // Get interface name
-                $name = $interface->getName();
-                // Check for valid interface name
-                $this->assertArrayHasKey($name, $expected);
-                // Get empty metric
-                $metric = $analyzer->getNodeMetrics($interface);
-                // Check that empty is array
-                $this->assertEquals(array(), $metric);
-                // Remove offset
-                unset($expected[$name]);
-            }
-        }
-        // Check that all match
-        $this->assertEquals(0, count($expected));
-=======
-        $this->assertEquals(3, $this->_calculateMetric(__METHOD__, 'wmci'));
-    }
-
-    /**
-     * Tests that the analyzer calculates the correct WMCi metric.
-     *
-     * @return void
-     * @covers PHP_Depend_Metrics_ClassLevel_Analyzer
-     * @group pdepend
-     * @group pdepend::metrics
-     * @group pdepend::metrics::classlevel
-     * @group unittest
-     */
-    public function testCalculateWMCiMetricOneLevelInheritance()
-    {
-        $this->assertEquals(4, $this->_calculateMetric(__METHOD__, 'wmci'));
-    }
-
-    /**
-     * Tests that the analyzer calculates the correct WMCi metric.
-     *
-     * @return void
-     * @covers PHP_Depend_Metrics_ClassLevel_Analyzer
-     * @group pdepend
-     * @group pdepend::metrics
-     * @group pdepend::metrics::classlevel
-     * @group unittest
-     */
-    public function testCalculateWMCiMetricTwoLevelInheritance()
-    {
-        $this->assertEquals(5, $this->_calculateMetric(__METHOD__, 'wmci'));
->>>>>>> 173f04e3
-    }
-    
-    /**
-     * Tests that the analyzer calculates the correct WMCnp metric. 
-     *
-     * @return void
-     * @covers PHP_Depend_Metrics_ClassLevel_Analyzer
-     * @group pdepend
-     * @group pdepend::metrics
-     * @group pdepend::metrics::classlevel
-     * @group unittest
-     */
-    public function testCalculateWMCnpMetric()
-    {
-<<<<<<< HEAD
-        $packages = self::parseSource('/metrics/class-level/wmcnp/');
-        $analyzer = new PHP_Depend_Metrics_ClassLevel_Analyzer();
-        $analyzer->addAnalyzer(new PHP_Depend_Metrics_CyclomaticComplexity_Analyzer());
-        $analyzer->analyze($packages);
-        
-        $expected = array('A' => 0, 'B' => 3, 'C' => 4, 'I' => 0);
-        foreach ($packages as $package) {
-            // Check classes
-            foreach ($package->getClasses() as $class) {
-                // Get class name
-                $name = $class->getName();
-                // Check for valid class name
-                $this->assertArrayHasKey($name, $expected);
-                // Get class metric
-                $metric = $analyzer->getNodeMetrics($class);
-                // Check for wmcnp key
-                $this->assertArrayHasKey('wmcnp', $metric);
-                // Compare values
-                $this->assertEquals($expected[$name], $metric['wmcnp'], $name);
-                // Remove offset
-                unset($expected[$name]);
-            }
-            // Check interfaces
-            foreach ($package->getInterfaces() as $interface) {
-                // Get interface name
-                $name = $interface->getName();
-                // Check for valid interface name
-                $this->assertArrayHasKey($name, $expected);
-                // Get empty metric
-                $metric = $analyzer->getNodeMetrics($interface);
-                // Check that empty is array
-                $this->assertEquals(array(), $metric);
-                // Remove offset
-                unset($expected[$name]);
-            }
-        }
-        // Check that all match
-        $this->assertEquals(0, count($expected));
-=======
-        $this->assertEquals(1, $this->_calculateMetric(__METHOD__, 'wmcnp'));
-    }
-
-    /**
-     * Tests that the analyzer calculates the correct WMCnp metric.
-     *
-     * @return void
-     * @covers PHP_Depend_Metrics_ClassLevel_Analyzer
-     * @group pdepend
-     * @group pdepend::metrics
-     * @group pdepend::metrics::classlevel
-     * @group unittest
-     */
-    public function testCalculateWMCnpMetricOneLevelInheritance()
-    {
-        $this->assertEquals(2, $this->_calculateMetric(__METHOD__, 'wmcnp'));
-    }
-
-    /**
-     * Tests that the analyzer calculates the correct WMCnp metric.
-     *
-     * @return void
-     * @covers PHP_Depend_Metrics_ClassLevel_Analyzer
-     * @group pdepend
-     * @group pdepend::metrics
-     * @group pdepend::metrics::classlevel
-     * @group unittest
-     */
-    public function testCalculateWMCnpMetricTwoLevelInheritance()
-    {
-        $this->assertEquals(1, $this->_calculateMetric(__METHOD__, 'wmcnp'));
-    }
-
-    /**
-     * Analyzes the source code associated with the given test case and returns
-     * a single measured metric.
-     *
-     * @param string $testCase Name of the calling test case.
-     * @param string $metric   Name of the searched metric.
-     *
-     * @return mixed
-     */
-    private function _calculateMetric($testCase, $metric)
-    {
-        $packages = self::parseTestCaseSource($testCase);
-        $package  = $packages->current();
-
-        $analyzer = new PHP_Depend_Metrics_ClassLevel_Analyzer();
-        $analyzer->addAnalyzer(new PHP_Depend_Metrics_CyclomaticComplexity_Analyzer());
-        $analyzer->analyze($packages);
 
         $metrics = $analyzer->getNodeMetrics($package->getClasses()->current());
         return $metrics[$metric];
->>>>>>> 173f04e3
     }
 }