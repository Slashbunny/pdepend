<?php
/**
 * This file is part of PHP_Depend.
 *
 * PHP Version 5
 *
<<<<<<< HEAD
 * Copyright (c) 2008-2009, Manuel Pichler <mapi@pdepend.org>.
=======
 * Copyright (c) 2008-2010, Manuel Pichler <mapi@pdepend.org>.
>>>>>>> 341ac681
 * All rights reserved.
 *
 * Redistribution and use in source and binary forms, with or without
 * modification, are permitted provided that the following conditions
 * are met:
 *
 *   * Redistributions of source code must retain the above copyright
 *     notice, this list of conditions and the following disclaimer.
 *
 *   * Redistributions in binary form must reproduce the above copyright
 *     notice, this list of conditions and the following disclaimer in
 *     the documentation and/or other materials provided with the
 *     distribution.
 *
 *   * Neither the name of Manuel Pichler nor the names of his
 *     contributors may be used to endorse or promote products derived
 *     from this software without specific prior written permission.
 *
 * THIS SOFTWARE IS PROVIDED BY THE COPYRIGHT HOLDERS AND CONTRIBUTORS
 * "AS IS" AND ANY EXPRESS OR IMPLIED WARRANTIES, INCLUDING, BUT NOT
 * LIMITED TO, THE IMPLIED WARRANTIES OF MERCHANTABILITY AND FITNESS
 * FOR A PARTICULAR PURPOSE ARE DISCLAIMED. IN NO EVENT SHALL THE
 * COPYRIGHT OWNER OR CONTRIBUTORS BE LIABLE FOR ANY DIRECT, INDIRECT,
 * INCIDENTAL, SPECIAL, EXEMPLARY, OR CONSEQUENTIAL DAMAGES (INCLUDING,
 * BUT NOT LIMITED TO, PROCUREMENT OF SUBSTITUTE GOODS OR SERVICES;
 * LOSS OF USE, DATA, OR PROFITS; OR BUSINESS INTERRUPTION) HOWEVER
 * CAUSED AND ON ANY THEORY OF LIABILITY, WHETHER IN CONTRACT, STRICT
 * LIABILITY, OR TORT (INCLUDING NEGLIGENCE OR OTHERWISE) ARISING IN
 * ANY WAY OUT OF THE USE OF THIS SOFTWARE, EVEN IF ADVISED OF THE
 * POSSIBILITY OF SUCH DAMAGE.
 *
 * @category   QualityAssurance
 * @package    PHP_Depend
 * @subpackage Metrics
 * @author     Manuel Pichler <mapi@pdepend.org>
<<<<<<< HEAD
 * @copyright  2008-2009 Manuel Pichler. All rights reserved.
=======
 * @copyright  2008-2010 Manuel Pichler. All rights reserved.
>>>>>>> 341ac681
 * @license    http://www.opensource.org/licenses/bsd-license.php  BSD License
 * @version    SVN: $Id$
 * @link       http://pdepend.org/
 */

require_once dirname(__FILE__) . '/../AbstractTest.php';

<<<<<<< HEAD
require_once 'PHP/Reflection/AST/Iterator/PackageFilter.php';
require_once 'PHP/Reflection/AST/Iterator/StaticFilter.php';
=======
require_once 'PHP/Depend/Code/Class.php';
require_once 'PHP/Depend/Code/File.php';
require_once 'PHP/Depend/Code/Interface.php';
require_once 'PHP/Depend/Code/NodeIterator.php';
require_once 'PHP/Depend/Code/Package.php';
require_once 'PHP/Depend/Code/Filter/Package.php';
require_once 'PHP/Depend/Code/Filter/Collection.php';
>>>>>>> 341ac681
require_once 'PHP/Depend/Metrics/Inheritance/Analyzer.php';

/**
 * Test case for the inheritance analyzer.
 *
 * @category   QualityAssurance
 * @package    PHP_Depend
 * @subpackage Metrics
 * @author     Manuel Pichler <mapi@pdepend.org>
<<<<<<< HEAD
 * @copyright  2008-2009 Manuel Pichler. All rights reserved.
=======
 * @copyright  2008-2010 Manuel Pichler. All rights reserved.
>>>>>>> 341ac681
 * @license    http://www.opensource.org/licenses/bsd-license.php  BSD License
 * @version    Release: @package_version@
 * @link       http://pdepend.org/
 */
class PHP_Depend_Metrics_Inheritance_AnalyzerTest extends PHP_Depend_Metrics_AbstractTest
{
    /**
     * Tests that the analyzer calculates the correct average number of derived
     * classes.
     *
     * @return void
     * @covers PHP_Depend_Metrics_Inheritance_Analyzer
     * @group pdepend
     * @group pdepend::metrics
     * @group pdepend::metrics::inheritance
     * @group unittest
     */
    public function testAnalyzerCalculatesCorrectANDCValue()
    {
<<<<<<< HEAD
        // TODO: Refactory this code into PHP_Reflection and remove this dependency
        $filter = PHP_Reflection_AST_Iterator_StaticFilter::getInstance();
        $filter->addFilter(new PHP_Reflection_AST_Iterator_PackageFilter(array('library')));
        
        $packages = self::parseSource('/metrics/inheritance/andc');
=======
        $filter = PHP_Depend_Code_Filter_Collection::getInstance();
        $filter->setFilter(new PHP_Depend_Code_Filter_Package(array('library')));

        $packages = self::parseTestCaseSource(__METHOD__);
>>>>>>> 341ac681
        $analyzer = new PHP_Depend_Metrics_Inheritance_Analyzer();
        $analyzer->analyze($packages);

        $project = $analyzer->getProjectMetrics();

        $this->assertEquals(0.7368, $project['andc'], null, 0.0001);
    }

    /**
     * Tests that the analyzer calculates the correct average hierarchy height.
     *
     * @return void
     * @covers PHP_Depend_Metrics_Inheritance_Analyzer
     * @group pdepend
     * @group pdepend::metrics
     * @group pdepend::metrics::inheritance
     * @group unittest
     */
    public function testAnalyzerCalculatesCorrectAHHValue()
<<<<<<< HEAD
    {        
        // TODO: Refactory this code into PHP_Reflection and remove this dependency
        $filter = PHP_Reflection_AST_Iterator_StaticFilter::getInstance();
        $filter->addFilter(new PHP_Reflection_AST_Iterator_PackageFilter(array('library')));
        
        $packages = self::parseSource('/metrics/inheritance/ahh');
=======
    {
        $filter = PHP_Depend_Code_Filter_Collection::getInstance();
        $filter->setFilter(new PHP_Depend_Code_Filter_Package(array('library')));

        $packages = self::parseTestCaseSource(__METHOD__);
>>>>>>> 341ac681
        $analyzer = new PHP_Depend_Metrics_Inheritance_Analyzer();
        $analyzer->analyze($packages);

        $project = $analyzer->getProjectMetrics();

        $this->assertEquals(1, $project['ahh']);
    }

    /**
     * testCalculatesExpectedNoccMetricForClassWithoutChildren
     *
     * @return void
     * @covers PHP_Depend_Metrics_Inheritance_Analyzer
     * @group pdepend
     * @group pdepend::metrics
     * @group pdepend::metrics::inheritance
     * @group unittest
     */
    public function testCalculatesExpectedNoccMetricForClassWithoutChildren()
    {
        $this->assertEquals(0, $this->_getCalculatedMetric(__METHOD__, 'nocc'));
    }

    /**
     * testCalculatesExpectedNoccMetricForClassWithDirectChildren
     *
     * @return void
     * @covers PHP_Depend_Metrics_Inheritance_Analyzer
     * @group pdepend
     * @group pdepend::metrics
     * @group pdepend::metrics::inheritance
     * @group unittest
     */
    public function testCalculatesExpectedNoccMetricForClassWithDirectChildren()
    {
        $this->assertEquals(3, $this->_getCalculatedMetric(__METHOD__, 'nocc'));
    }

    /**
     * testCalculatesExpectedNoccMetricForClassWithDirectAndIndirectChildren
     *
     * @return void
     * @covers PHP_Depend_Metrics_Inheritance_Analyzer
     * @group pdepend
     * @group pdepend::metrics
     * @group pdepend::metrics::inheritance
     * @group unittest
     */
    public function testCalculatesExpectedNoccMetricForClassWithDirectAndIndirectChildren()
    {
        $this->assertEquals(1, $this->_getCalculatedMetric(__METHOD__, 'nocc'));
    }

    /**
     * Tests that the analyzer calculates the correct DIT values.
     *
     * @return void
     * @covers PHP_Depend_Metrics_Inheritance_Analyzer
     * @group pdepend
     * @group pdepend::metrics
     * @group pdepend::metrics::inheritance
     * @group unittest
     */
    public function testCalculateDITMetricNoInheritance()
    {
        $this->assertEquals(0, $this->_getCalculatedMetric(__METHOD__, 'dit'));
    }

    /**
     * Tests that the analyzer calculates the correct DIT values.
     *
     * @return void
     * @covers PHP_Depend_Metrics_Inheritance_Analyzer
     * @group pdepend
     * @group pdepend::metrics
     * @group pdepend::metrics::inheritance
     * @group unittest
     */
    public function testCalculateDITMetricOneLevelInheritance()
    {
        $this->assertEquals(1, $this->_getCalculatedMetric(__METHOD__, 'dit'));
    }

    /**
     * Tests that the analyzer calculates the correct DIT values.
     *
     * @return void
     * @covers PHP_Depend_Metrics_Inheritance_Analyzer
     * @group pdepend
     * @group pdepend::metrics
     * @group pdepend::metrics::inheritance
     * @group unittest
     */
    public function testCalculateDITMetricTwoLevelNoInheritance()
    {
        $this->assertEquals(2, $this->_getCalculatedMetric(__METHOD__, 'dit'));
    }

    /**
     * Tests that the analyzer calculates the correct DIT values.
     *
     * @return void
     * @covers PHP_Depend_Metrics_Inheritance_Analyzer
     * @group pdepend
     * @group pdepend::metrics
     * @group pdepend::metrics::inheritance
     * @group unittest
     */
    public function testCalculateDITMetricThreeLevelNoInheritance()
    {
        $this->assertEquals(3, $this->_getCalculatedMetric(__METHOD__, 'dit'));
    }

    /**
     * Tests that the analyzer calculates the correct DIT values.
     *
     * @return void
     * @covers PHP_Depend_Metrics_Inheritance_Analyzer
     * @group pdepend
     * @group pdepend::metrics
     * @group pdepend::metrics::inheritance
     * @group unittest
     */
    public function testCalculateDITMetricFourLevelNoInheritance()
    {
        $this->assertEquals(4, $this->_getCalculatedMetric(__METHOD__, 'dit'));
    }

    /**
     * testCalculateDITMetricForUnknownParentIncrementsMetricWithTwo
     *
     * @return void
     * @covers PHP_Depend_Metrics_Inheritance_Analyzer
     * @group pdepend
     * @group pdepend::metrics
     * @group pdepend::metrics::inheritance
     * @group unittest
     */
    public function testCalculateDITMetricForUnknownParentIncrementsMetricWithTwo()
    {
        $this->assertEquals(3, $this->_getCalculatedMetric(__METHOD__, 'dit'));
    }

    /**
     * testCalculateDITMetricForInternalParentIncrementsMetricWithTwo
     *
     * @return void
     * @covers PHP_Depend_Metrics_Inheritance_Analyzer
     * @group pdepend
     * @group pdepend::metrics
     * @group pdepend::metrics::inheritance
     * @group unittest
     */
    public function testCalculateDITMetricForInternalParentIncrementsMetricWithTwo()
    {
        $this->assertEquals(3, $this->_getCalculatedMetric(__METHOD__, 'dit'));
    }

    /**
     * Tests that {@link PHP_Depend_Metrics_Inheritance_Analyzer::analyze()}
     * calculates the expected DIT values.
     *
     * @return void
     * @covers PHP_Depend_Metrics_Inheritance_Analyzer
     * @group pdepend
     * @group pdepend::metrics
     * @group pdepend::metrics::inheritance
     * @group unittest
     */
    public function testCalculateDepthOfInheritanceForSeveralClasses()
    {
        $packages = self::parseTestCaseSource(__METHOD__);
        $package  = $packages->current();

        $analyzer = new PHP_Depend_Metrics_Inheritance_Analyzer();
        $analyzer->analyze($packages);

        $actual = array();
        foreach ($package->getClasses() as $class) {
            $metrics = $analyzer->getNodeMetrics($class);
            
            $actual[$class->getName()] = $metrics['dit'];
        }
        ksort($actual);

        $expected = array(
            'A' => 0,
            'B' => 1,
            'C' => 1,
            'D' => 2,
            'E' => 3,
        );

        $this->assertEquals($expected, $actual);
    }

    /**
     * testCalculatesExpectedMaxDepthOfInheritanceTreeMetric
     *
     * @return void
     * @covers PHP_Depend_Metrics_Inheritance_Analyzer
     * @group pdepend
     * @group pdepend::metrics
     * @group pdepend::metrics::inheritance
     * @group unittest
     */
    public function testCalculatesExpectedMaxDepthOfInheritanceTreeMetric()
    {
        $analyzer = new PHP_Depend_Metrics_Inheritance_Analyzer();
        $analyzer->analyze(self::parseTestCaseSource(__METHOD__));

        $metrics = $analyzer->getProjectMetrics();
        $this->assertEquals(3, $metrics['maxDIT']);
    }

    /**
     * testCalculatesExpectedNoamMetricForClassWithoutParent
     *
     * @return void
     * @covers PHP_Depend_Metrics_Inheritance_Analyzer
     * @group pdepend
     * @group pdepend::metrics
     * @group pdepend::metrics::inheritance
     * @group unittest
     */
    public function testCalculatesExpectedNoamMetricForClassWithoutParent()
    {
        $this->assertEquals(0, $this->_getCalculatedMetric(__METHOD__, 'noam'));
    }

    /**
     * testCalculatesExpectedNoamMetricForClassWithDirectParent
     *
     * @return void
     * @covers PHP_Depend_Metrics_Inheritance_Analyzer
     * @group pdepend
     * @group pdepend::metrics
     * @group pdepend::metrics::inheritance
     * @group unittest
     */
    public function testCalculatesExpectedNoamMetricForClassWithDirectParent()
    {
        $this->assertEquals(2, $this->_getCalculatedMetric(__METHOD__, 'noam'));
    }

    /**
     * testCalculatesExpectedNoamMetricForClassWithIndirectParent
     *
     * @return void
     * @covers PHP_Depend_Metrics_Inheritance_Analyzer
     * @group pdepend
     * @group pdepend::metrics
     * @group pdepend::metrics::inheritance
     * @group unittest
     */
    public function testCalculatesExpectedNoamMetricForClassWithIndirectParent()
    {
        $this->assertEquals(2, $this->_getCalculatedMetric(__METHOD__, 'noam'));
    }

    /**
     * testCalculatesExpectedNoomMetricForClassWithoutParent
     *
     * @return void
     * @covers PHP_Depend_Metrics_Inheritance_Analyzer
     * @group pdepend
     * @group pdepend::metrics
     * @group pdepend::metrics::inheritance
     * @group unittest
     */
    public function testCalculatesExpectedNoomMetricForClassWithoutParent()
    {
        $this->assertEquals(0, $this->_getCalculatedMetric(__METHOD__, 'noom'));
    }

    /**
     * testCalculatesExpectedNoomMetricForClassWithParent
     *
     * @return void
     * @covers PHP_Depend_Metrics_Inheritance_Analyzer
     * @group pdepend
     * @group pdepend::metrics
     * @group pdepend::metrics::inheritance
     * @group unittest
     */
    public function testCalculatesExpectedNoomMetricForClassWithParent()
    {
        $this->assertEquals(2, $this->_getCalculatedMetric(__METHOD__, 'noom'));
    }

    /**
     * testCalculatesExpectedNoomMetricForClassWithParentPrivateMethods
     *
     * @return void
     * @covers PHP_Depend_Metrics_Inheritance_Analyzer
     * @group pdepend
     * @group pdepend::metrics
     * @group pdepend::metrics::inheritance
     * @group unittest
     */
    public function testCalculatesExpectedNoomMetricForClassWithParentPrivateMethods()
    {
        $this->assertEquals(1, $this->_getCalculatedMetric(__METHOD__, 'noom'));
    }

    /**
     * Analyzes the source associated with the calling test and returns the
     * calculated metric value.
     *
     * @param string $testCase Name of the calling test case.
     * @param string $metric   Name of the searched metric.
     *
     * @return mixed
     */
    private function _getCalculatedMetric($testCase, $metric)
    {
        $packages = self::parseTestCaseSource($testCase);
        $package  = $packages->current();

        $analyzer = new PHP_Depend_Metrics_Inheritance_Analyzer();
        $analyzer->analyze($packages);

        $metrics = $analyzer->getNodeMetrics($package->getClasses()->current());
        return $metrics[$metric];
    }
}<|MERGE_RESOLUTION|>--- conflicted
+++ resolved
@@ -4,11 +4,7 @@
  *
  * PHP Version 5
  *
-<<<<<<< HEAD
- * Copyright (c) 2008-2009, Manuel Pichler <mapi@pdepend.org>.
-=======
  * Copyright (c) 2008-2010, Manuel Pichler <mapi@pdepend.org>.
->>>>>>> 341ac681
  * All rights reserved.
  *
  * Redistribution and use in source and binary forms, with or without
@@ -44,11 +40,7 @@
  * @package    PHP_Depend
  * @subpackage Metrics
  * @author     Manuel Pichler <mapi@pdepend.org>
-<<<<<<< HEAD
- * @copyright  2008-2009 Manuel Pichler. All rights reserved.
-=======
  * @copyright  2008-2010 Manuel Pichler. All rights reserved.
->>>>>>> 341ac681
  * @license    http://www.opensource.org/licenses/bsd-license.php  BSD License
  * @version    SVN: $Id$
  * @link       http://pdepend.org/
@@ -56,10 +48,6 @@
 
 require_once dirname(__FILE__) . '/../AbstractTest.php';
 
-<<<<<<< HEAD
-require_once 'PHP/Reflection/AST/Iterator/PackageFilter.php';
-require_once 'PHP/Reflection/AST/Iterator/StaticFilter.php';
-=======
 require_once 'PHP/Depend/Code/Class.php';
 require_once 'PHP/Depend/Code/File.php';
 require_once 'PHP/Depend/Code/Interface.php';
@@ -67,7 +55,6 @@
 require_once 'PHP/Depend/Code/Package.php';
 require_once 'PHP/Depend/Code/Filter/Package.php';
 require_once 'PHP/Depend/Code/Filter/Collection.php';
->>>>>>> 341ac681
 require_once 'PHP/Depend/Metrics/Inheritance/Analyzer.php';
 
 /**
@@ -77,11 +64,7 @@
  * @package    PHP_Depend
  * @subpackage Metrics
  * @author     Manuel Pichler <mapi@pdepend.org>
-<<<<<<< HEAD
- * @copyright  2008-2009 Manuel Pichler. All rights reserved.
-=======
  * @copyright  2008-2010 Manuel Pichler. All rights reserved.
->>>>>>> 341ac681
  * @license    http://www.opensource.org/licenses/bsd-license.php  BSD License
  * @version    Release: @package_version@
  * @link       http://pdepend.org/
@@ -101,18 +84,10 @@
      */
     public function testAnalyzerCalculatesCorrectANDCValue()
     {
-<<<<<<< HEAD
-        // TODO: Refactory this code into PHP_Reflection and remove this dependency
-        $filter = PHP_Reflection_AST_Iterator_StaticFilter::getInstance();
-        $filter->addFilter(new PHP_Reflection_AST_Iterator_PackageFilter(array('library')));
-        
-        $packages = self::parseSource('/metrics/inheritance/andc');
-=======
         $filter = PHP_Depend_Code_Filter_Collection::getInstance();
         $filter->setFilter(new PHP_Depend_Code_Filter_Package(array('library')));
 
         $packages = self::parseTestCaseSource(__METHOD__);
->>>>>>> 341ac681
         $analyzer = new PHP_Depend_Metrics_Inheritance_Analyzer();
         $analyzer->analyze($packages);
 
@@ -132,20 +107,11 @@
      * @group unittest
      */
     public function testAnalyzerCalculatesCorrectAHHValue()
-<<<<<<< HEAD
-    {        
-        // TODO: Refactory this code into PHP_Reflection and remove this dependency
-        $filter = PHP_Reflection_AST_Iterator_StaticFilter::getInstance();
-        $filter->addFilter(new PHP_Reflection_AST_Iterator_PackageFilter(array('library')));
-        
-        $packages = self::parseSource('/metrics/inheritance/ahh');
-=======
     {
         $filter = PHP_Depend_Code_Filter_Collection::getInstance();
         $filter->setFilter(new PHP_Depend_Code_Filter_Package(array('library')));
 
         $packages = self::parseTestCaseSource(__METHOD__);
->>>>>>> 341ac681
         $analyzer = new PHP_Depend_Metrics_Inheritance_Analyzer();
         $analyzer->analyze($packages);
 
