<?php
/**
 * This file is part of PHP_Depend.
 *
 * PHP Version 5
 *
<<<<<<< HEAD
 * Copyright (c) 2008-2009, Manuel Pichler <mapi@pdepend.org>.
=======
 * Copyright (c) 2008-2010, Manuel Pichler <mapi@pdepend.org>.
>>>>>>> 759be6d3
 * All rights reserved.
 *
 * Redistribution and use in source and binary forms, with or without
 * modification, are permitted provided that the following conditions
 * are met:
 *
 *   * Redistributions of source code must retain the above copyright
 *     notice, this list of conditions and the following disclaimer.
 *
 *   * Redistributions in binary form must reproduce the above copyright
 *     notice, this list of conditions and the following disclaimer in
 *     the documentation and/or other materials provided with the
 *     distribution.
 *
 *   * Neither the name of Manuel Pichler nor the names of his
 *     contributors may be used to endorse or promote products derived
 *     from this software without specific prior written permission.
 *
 * THIS SOFTWARE IS PROVIDED BY THE COPYRIGHT HOLDERS AND CONTRIBUTORS
 * "AS IS" AND ANY EXPRESS OR IMPLIED WARRANTIES, INCLUDING, BUT NOT
 * LIMITED TO, THE IMPLIED WARRANTIES OF MERCHANTABILITY AND FITNESS
 * FOR A PARTICULAR PURPOSE ARE DISCLAIMED. IN NO EVENT SHALL THE
 * COPYRIGHT OWNER OR CONTRIBUTORS BE LIABLE FOR ANY DIRECT, INDIRECT,
 * INCIDENTAL, SPECIAL, EXEMPLARY, OR CONSEQUENTIAL DAMAGES (INCLUDING,
 * BUT NOT LIMITED TO, PROCUREMENT OF SUBSTITUTE GOODS OR SERVICES;
 * LOSS OF USE, DATA, OR PROFITS; OR BUSINESS INTERRUPTION) HOWEVER
 * CAUSED AND ON ANY THEORY OF LIABILITY, WHETHER IN CONTRACT, STRICT
 * LIABILITY, OR TORT (INCLUDING NEGLIGENCE OR OTHERWISE) ARISING IN
 * ANY WAY OUT OF THE USE OF THIS SOFTWARE, EVEN IF ADVISED OF THE
 * POSSIBILITY OF SUCH DAMAGE.
 *
 * @category   QualityAssurance
 * @package    PHP_Depend
 * @subpackage Metrics
 * @author     Manuel Pichler <mapi@pdepend.org>
<<<<<<< HEAD
 * @copyright  2008-2009 Manuel Pichler. All rights reserved.
=======
 * @copyright  2008-2010 Manuel Pichler. All rights reserved.
>>>>>>> 759be6d3
 * @license    http://www.opensource.org/licenses/bsd-license.php  BSD License
 * @version    SVN: $Id$
 * @link       http://pdepend.org/
 */

require_once dirname(__FILE__) . '/../AbstractTest.php';

require_once 'PHP/Depend/Token.php';
require_once 'PHP/Depend/ConstantsI.php';
require_once 'PHP/Depend/Metrics/Coupling/Analyzer.php';

/**
 * Test case for the coupling analyzer.
 *
 * @category   QualityAssurance
 * @package    PHP_Depend
 * @subpackage Metrics
 * @author     Manuel Pichler <mapi@pdepend.org>
<<<<<<< HEAD
 * @copyright  2008-2009 Manuel Pichler. All rights reserved.
=======
 * @copyright  2008-2010 Manuel Pichler. All rights reserved.
>>>>>>> 759be6d3
 * @license    http://www.opensource.org/licenses/bsd-license.php  BSD License
 * @version    Release: @package_version@
 * @link       http://pdepend.org/
 */
class PHP_Depend_Metrics_Coupling_AnalyzerTest extends PHP_Depend_Metrics_AbstractTest
{
    /**
     * Tests that the analyzer calculates correct fanout and call metrics for
     * functions.
     *
     * @return void
     */
    public function testAnalyzerCalculatesCorrectFunctionCoupling()
    {
<<<<<<< HEAD
        $packages = self::parseSource('/metrics/coupling/function.php');
=======
        $packages = self::parseTestCaseSource(__METHOD__);
        $package  = $packages->current();
        
        $this->assertEquals(2, $package->getFunctions()->count());

>>>>>>> 759be6d3
        $analyzer = new PHP_Depend_Metrics_Coupling_Analyzer();
        $analyzer->analyze($packages);

        $project = $analyzer->getProjectMetrics();

        $this->assertArrayHasKey('fanout', $project);
        $this->assertEquals(7, $project['fanout']);

        $this->assertArrayHasKey('calls', $project);
        $this->assertEquals(10, $project['calls']);
    }

    /**
     * Tests that the analyzer calculates correct fanout and call metrics for
     * methods.
     *
     * @return void
     */
    public function testAnalyzerCalculatesCorrectMethodCoupling()
    {
<<<<<<< HEAD
        $packages = self::parseSource('/metrics/coupling/method.php');
=======
        $packages = self::parseTestCaseSource(__METHOD__);
        $package  = $packages->current();
        
        $this->assertEquals(1, $package->getClasses()->count());
        $this->assertEquals(1, $package->getInterfaces()->count());

>>>>>>> 759be6d3
        $analyzer = new PHP_Depend_Metrics_Coupling_Analyzer();
        $analyzer->analyze($packages);

        $project = $analyzer->getProjectMetrics();

        $this->assertArrayHasKey('fanout', $project);
        $this->assertEquals(9, $project['fanout']);

        $this->assertArrayHasKey('calls', $project);
        $this->assertEquals(10, $project['calls']);
    }

    /**
     * Tests that the analyzer calculates correct fanout and call metrics for
     * properties.
     *
     * @return void
     */
    public function testAnalyzerCalculatesCorrectPropertyCoupling()
    {
<<<<<<< HEAD
        $packages = self::parseSource('/metrics/coupling/property.php');
=======
        $packages = self::parseTestCaseSource(__METHOD__);
        $package  = $packages->current();
        
        $this->assertSame('default\package', $package->getName());
        $this->assertSame(1, $package->getClasses()->count());

>>>>>>> 759be6d3
        $analyzer = new PHP_Depend_Metrics_Coupling_Analyzer();
        $analyzer->analyze($packages);

        $project = $analyzer->getProjectMetrics();

        $this->assertArrayHasKey('fanout', $project);
        $this->assertEquals(3, $project['fanout']);

        $this->assertArrayHasKey('calls', $project);
        $this->assertEquals(0, $project['calls']);
    }

    /**
     * Tests that the analyzer calculates correct fanout and call metrics for
     * properties.
     *
     * @return void
     */
    public function testAnalyzerCalculatesCorrectClassCoupling()
    {
<<<<<<< HEAD
        $packages = self::parseSource('/metrics/coupling/class.php');
=======
        $packages = self::parseTestCaseSource(__METHOD__);
        $package  = $packages->current();

        $this->assertEquals(1, $package->getClasses()->count());
        $this->assertEquals(1, $package->getInterfaces()->count());

>>>>>>> 759be6d3
        $analyzer = new PHP_Depend_Metrics_Coupling_Analyzer();
        $analyzer->analyze($packages);

        $project = $analyzer->getProjectMetrics();

        $this->assertArrayHasKey('fanout', $project);
        $this->assertEquals(12, $project['fanout']);

        $this->assertArrayHasKey('calls', $project);
        $this->assertEquals(10, $project['calls']);
    }

    /**
     * Tests that the analyzer calculates correct fanout and call metrics for
     * complete source.
     *
     * @return void
     */
    public function testAnalyzerCalculatesCorrectCoupling()
    {
<<<<<<< HEAD
        $packages = self::parseSource('/metrics/coupling');
=======
        $packages = self::parseSource('metrics/Coupling/Project');
        $package = $packages->current();

        $this->assertEquals(3, $package->getClasses()->count());
        $this->assertEquals(2, $package->getInterfaces()->count());
        $this->assertEquals(2, $package->getFunctions()->count());

>>>>>>> 759be6d3
        $analyzer = new PHP_Depend_Metrics_Coupling_Analyzer();
        $analyzer->analyze($packages);

        $project = $analyzer->getProjectMetrics();

        $this->assertArrayHasKey('fanout', $project);
        $this->assertEquals(31, $project['fanout']);

        $this->assertArrayHasKey('calls', $project);
        $this->assertEquals(30, $project['calls']);
    }

    /**
     * Tests that the analyzer calculates the expected call count.
     *
     * @param string  $fileName File with test source.
     * @param integer $calls    Number of expected calls.
     *
     * @return void
     * @dataProvider dataProviderAnalyzerCalculatesExpectedCallCount
     */
    public function testAnalyzerCalculatesExpectedCallCount($fileName, $calls)
    {
        $packages = self::parseTestCaseSource($fileName);

        $analyzer = new PHP_Depend_Metrics_Coupling_Analyzer();
        $analyzer->analyze($packages);

        $project = $analyzer->getProjectMetrics();
        $this->assertSame($calls, $project['calls']);
    }

    /**
     * Test case for the execution chain bug 14.
     *
     * http://bugs.xplib.de/index.php?do=details&task_id=14&project=3
     *
     * @return void
     */
    public function testAnalyzerExecutionChainBug14()
    {
<<<<<<< HEAD
        $packages = self::parseSource('/bugs/14.php');
=======
        $source   = dirname(__FILE__) . '/../../_code/bugs/014.php';
        $packages = self::parseSource($source);

        $this->assertEquals(1, $packages->count());
        $this->assertEquals(1, $packages->current()->getFunctions()->count());

>>>>>>> 759be6d3
        $analyzer = new PHP_Depend_Metrics_Coupling_Analyzer();
        $analyzer->analyze($packages);

        $project = $analyzer->getProjectMetrics();

        $this->assertArrayHasKey('calls', $project);
        $this->assertEquals(3, $project['calls']);
    }

    /**
     * Data provider that returns different test files and the corresponding
     * invocation count value.
     *
     * @return array
     */
    public static function dataProviderAnalyzerCalculatesExpectedCallCount()
    {
        return array(array(__METHOD__ . '#19', 1));
        return array(
            array(__METHOD__ . '#01', 0),
            array(__METHOD__ . '#02', 0),
            array(__METHOD__ . '#03', 0),
            array(__METHOD__ . '#04', 1),
            array(__METHOD__ . '#05', 1),
            array(__METHOD__ . '#06', 2),
            array(__METHOD__ . '#07', 1),
            array(__METHOD__ . '#08', 1),
            array(__METHOD__ . '#09', 1),
            array(__METHOD__ . '#10', 2),
            array(__METHOD__ . '#11', 2),
            array(__METHOD__ . '#12', 1),
            array(__METHOD__ . '#13', 0),
            array(__METHOD__ . '#14', 0),
            array(__METHOD__ . '#15', 1),
            array(__METHOD__ . '#16', 2),
            array(__METHOD__ . '#17', 4),
            array(__METHOD__ . '#18', 1),
        );
    }
}<|MERGE_RESOLUTION|>--- conflicted
+++ resolved
@@ -4,11 +4,7 @@
  *
  * PHP Version 5
  *
-<<<<<<< HEAD
- * Copyright (c) 2008-2009, Manuel Pichler <mapi@pdepend.org>.
-=======
  * Copyright (c) 2008-2010, Manuel Pichler <mapi@pdepend.org>.
->>>>>>> 759be6d3
  * All rights reserved.
  *
  * Redistribution and use in source and binary forms, with or without
@@ -44,11 +40,7 @@
  * @package    PHP_Depend
  * @subpackage Metrics
  * @author     Manuel Pichler <mapi@pdepend.org>
-<<<<<<< HEAD
- * @copyright  2008-2009 Manuel Pichler. All rights reserved.
-=======
  * @copyright  2008-2010 Manuel Pichler. All rights reserved.
->>>>>>> 759be6d3
  * @license    http://www.opensource.org/licenses/bsd-license.php  BSD License
  * @version    SVN: $Id$
  * @link       http://pdepend.org/
@@ -67,11 +59,7 @@
  * @package    PHP_Depend
  * @subpackage Metrics
  * @author     Manuel Pichler <mapi@pdepend.org>
-<<<<<<< HEAD
- * @copyright  2008-2009 Manuel Pichler. All rights reserved.
-=======
  * @copyright  2008-2010 Manuel Pichler. All rights reserved.
->>>>>>> 759be6d3
  * @license    http://www.opensource.org/licenses/bsd-license.php  BSD License
  * @version    Release: @package_version@
  * @link       http://pdepend.org/
@@ -86,15 +74,11 @@
      */
     public function testAnalyzerCalculatesCorrectFunctionCoupling()
     {
-<<<<<<< HEAD
-        $packages = self::parseSource('/metrics/coupling/function.php');
-=======
         $packages = self::parseTestCaseSource(__METHOD__);
         $package  = $packages->current();
         
         $this->assertEquals(2, $package->getFunctions()->count());
 
->>>>>>> 759be6d3
         $analyzer = new PHP_Depend_Metrics_Coupling_Analyzer();
         $analyzer->analyze($packages);
 
@@ -115,16 +99,12 @@
      */
     public function testAnalyzerCalculatesCorrectMethodCoupling()
     {
-<<<<<<< HEAD
-        $packages = self::parseSource('/metrics/coupling/method.php');
-=======
         $packages = self::parseTestCaseSource(__METHOD__);
         $package  = $packages->current();
         
         $this->assertEquals(1, $package->getClasses()->count());
         $this->assertEquals(1, $package->getInterfaces()->count());
 
->>>>>>> 759be6d3
         $analyzer = new PHP_Depend_Metrics_Coupling_Analyzer();
         $analyzer->analyze($packages);
 
@@ -145,16 +125,12 @@
      */
     public function testAnalyzerCalculatesCorrectPropertyCoupling()
     {
-<<<<<<< HEAD
-        $packages = self::parseSource('/metrics/coupling/property.php');
-=======
         $packages = self::parseTestCaseSource(__METHOD__);
         $package  = $packages->current();
         
         $this->assertSame('default\package', $package->getName());
         $this->assertSame(1, $package->getClasses()->count());
 
->>>>>>> 759be6d3
         $analyzer = new PHP_Depend_Metrics_Coupling_Analyzer();
         $analyzer->analyze($packages);
 
@@ -175,16 +151,12 @@
      */
     public function testAnalyzerCalculatesCorrectClassCoupling()
     {
-<<<<<<< HEAD
-        $packages = self::parseSource('/metrics/coupling/class.php');
-=======
         $packages = self::parseTestCaseSource(__METHOD__);
         $package  = $packages->current();
 
         $this->assertEquals(1, $package->getClasses()->count());
         $this->assertEquals(1, $package->getInterfaces()->count());
 
->>>>>>> 759be6d3
         $analyzer = new PHP_Depend_Metrics_Coupling_Analyzer();
         $analyzer->analyze($packages);
 
@@ -205,9 +177,6 @@
      */
     public function testAnalyzerCalculatesCorrectCoupling()
     {
-<<<<<<< HEAD
-        $packages = self::parseSource('/metrics/coupling');
-=======
         $packages = self::parseSource('metrics/Coupling/Project');
         $package = $packages->current();
 
@@ -215,7 +184,6 @@
         $this->assertEquals(2, $package->getInterfaces()->count());
         $this->assertEquals(2, $package->getFunctions()->count());
 
->>>>>>> 759be6d3
         $analyzer = new PHP_Depend_Metrics_Coupling_Analyzer();
         $analyzer->analyze($packages);
 
@@ -257,16 +225,12 @@
      */
     public function testAnalyzerExecutionChainBug14()
     {
-<<<<<<< HEAD
-        $packages = self::parseSource('/bugs/14.php');
-=======
         $source   = dirname(__FILE__) . '/../../_code/bugs/014.php';
         $packages = self::parseSource($source);
 
         $this->assertEquals(1, $packages->count());
         $this->assertEquals(1, $packages->current()->getFunctions()->count());
 
->>>>>>> 759be6d3
         $analyzer = new PHP_Depend_Metrics_Coupling_Analyzer();
         $analyzer->analyze($packages);
 
