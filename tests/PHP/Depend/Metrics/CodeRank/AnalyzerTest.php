<?php
/**
 * This file is part of PHP_Depend.
 *
 * PHP Version 5
 *
<<<<<<< HEAD
 * Copyright (c) 2008-2009, Manuel Pichler <mapi@pdepend.org>.
=======
 * Copyright (c) 2008-2010, Manuel Pichler <mapi@pdepend.org>.
>>>>>>> 759be6d3
 * All rights reserved.
 *
 * Redistribution and use in source and binary forms, with or without
 * modification, are permitted provided that the following conditions
 * are met:
 *
 *   * Redistributions of source code must retain the above copyright
 *     notice, this list of conditions and the following disclaimer.
 *
 *   * Redistributions in binary form must reproduce the above copyright
 *     notice, this list of conditions and the following disclaimer in
 *     the documentation and/or other materials provided with the
 *     distribution.
 *
 *   * Neither the name of Manuel Pichler nor the names of his
 *     contributors may be used to endorse or promote products derived
 *     from this software without specific prior written permission.
 *
 * THIS SOFTWARE IS PROVIDED BY THE COPYRIGHT HOLDERS AND CONTRIBUTORS
 * "AS IS" AND ANY EXPRESS OR IMPLIED WARRANTIES, INCLUDING, BUT NOT
 * LIMITED TO, THE IMPLIED WARRANTIES OF MERCHANTABILITY AND FITNESS
 * FOR A PARTICULAR PURPOSE ARE DISCLAIMED. IN NO EVENT SHALL THE
 * COPYRIGHT OWNER OR CONTRIBUTORS BE LIABLE FOR ANY DIRECT, INDIRECT,
 * INCIDENTAL, SPECIAL, EXEMPLARY, OR CONSEQUENTIAL DAMAGES (INCLUDING,
 * BUT NOT LIMITED TO, PROCUREMENT OF SUBSTITUTE GOODS OR SERVICES;
 * LOSS OF USE, DATA, OR PROFITS; OR BUSINESS INTERRUPTION) HOWEVER
 * CAUSED AND ON ANY THEORY OF LIABILITY, WHETHER IN CONTRACT, STRICT
 * LIABILITY, OR TORT (INCLUDING NEGLIGENCE OR OTHERWISE) ARISING IN
 * ANY WAY OUT OF THE USE OF THIS SOFTWARE, EVEN IF ADVISED OF THE
 * POSSIBILITY OF SUCH DAMAGE.
 *
 * @category  QualityAssurance
 * @package   PHP_Depend
 * @author    Manuel Pichler <mapi@pdepend.org>
<<<<<<< HEAD
 * @copyright 2008-2009 Manuel Pichler. All rights reserved.
=======
 * @copyright 2008-2010 Manuel Pichler. All rights reserved.
>>>>>>> 759be6d3
 * @license   http://www.opensource.org/licenses/bsd-license.php  BSD License
 * @version   SVN: $Id$
 * @link      http://pdepend.org/
 */

require_once dirname(__FILE__) . '/../../AbstractTest.php';

<<<<<<< HEAD
=======
require_once 'PHP/Depend/Code/Class.php';
require_once 'PHP/Depend/Code/Package.php';
>>>>>>> 759be6d3
require_once 'PHP/Depend/Metrics/CodeRank/Analyzer.php';

/**
 * Test case for the code metric analyzer class.
 *
 * @category  QualityAssurance
 * @package   PHP_Depend
 * @author    Manuel Pichler <mapi@pdepend.org>
<<<<<<< HEAD
 * @copyright 2008-2009 Manuel Pichler. All rights reserved.
=======
 * @copyright 2008-2010 Manuel Pichler. All rights reserved.
>>>>>>> 759be6d3
 * @license   http://www.opensource.org/licenses/bsd-license.php  BSD License
 * @version   Release: @package_version@
 * @link      http://pdepend.org/
 */
class PHP_Depend_Metrics_CodeRank_AnalyzerTest extends PHP_Depend_AbstractTest
{
    /**
     * The expected test data.
     *
<<<<<<< HEAD
     * @type array<array>
     * @var array(string=>array) $_expected
=======
     * @var array(string=>array) $_input
>>>>>>> 759be6d3
     */
    private $_expected = array(
        'package1'    =>  array('cr'  =>  0.2775,     'rcr'  =>  0.385875),
        'package2'    =>  array('cr'  =>  0.15,       'rcr'  =>  0.47799375),
        'package3'    =>  array('cr'  =>  0.385875,   'rcr'  =>  0.2775),
<<<<<<< HEAD
//        '+standard'   =>  array('cr'  =>  0.47799375, 'rcr'  =>  0.15),
//        '+unknown'    =>  array('cr'  =>  0.15,       'rcr'  =>  0.15),
=======
        CORE_PACKAGE  =>  array('cr'  =>  0.47799375, 'rcr'  =>  0.15),
>>>>>>> 759be6d3
        'pkg1Foo'     =>  array('cr'  =>  0.15,       'rcr'  =>  0.181875),
        'pkg2FooI'    =>  array('cr'  =>  0.15,       'rcr'  =>  0.181875),
        'pkg2Bar'     =>  array('cr'  =>  0.15,       'rcr'  =>  0.1755),
        'pkg2Foobar'  =>  array('cr'  =>  0.15,       'rcr'  =>  0.1755),
        'pkg1Barfoo'  =>  array('cr'  =>  0.15,       'rcr'  =>  0.207375),
        'pkg2Barfoo'  =>  array('cr'  =>  0.15,       'rcr'  =>  0.207375),
        'pkg1Foobar'  =>  array('cr'  =>  0.15,       'rcr'  =>  0.411375),
        'pkg1FooI'    =>  array('cr'  =>  0.5325,     'rcr'  =>  0.15),
        'pkg1Bar'     =>  array('cr'  =>  0.59625,    'rcr'  =>  0.15),
        'pkg3FooI'    =>  array('cr'  =>  0.21375,    'rcr'  =>  0.2775),
<<<<<<< HEAD
//        'Iterator'    =>  array('cr'  =>  0.3316875,  'rcr'  =>  0.15),
//        'Bar'         =>  array('cr'  =>  0.15,       'rcr'  =>  0.15)
=======
        'Iterator'    =>  array('cr'  =>  0.3316875,  'rcr'  =>  0.15),
>>>>>>> 759be6d3
    );

    /**
<<<<<<< HEAD
=======
     * The expected test data.
     *
     * @var array(string=>array) $_expected
     */
    private $_expected = array();

    /**
     * The code rank analyzer.
     *
     * @var PHP_Depend_Metrics_CodeRank_Analyzer $_analyzer
     */
    private $_analyzer = null;

    /**
     * Creates the expected metrics array.
     *
     * @return void
     */
    protected function setUp()
    {
        parent::setUp();

        $packages = self::parseSource(dirname(__FILE__) . '/../../_code/code-5.2.x');

        $this->_analyzer = new PHP_Depend_Metrics_CodeRank_Analyzer();
        $this->_analyzer->analyze($packages);

        $this->_expected = array();
        foreach ($packages as $package) {
            if ($package->getTypes()->count() === 0) {
                continue;
            }
            $this->_expected[] = array($package, $this->_input[$package->getName()]);
            foreach ($package->getTypes() as $type) {
                $this->_expected[] = array($type, $this->_input[$type->getName()]);
            }
        }
    }

    /**
>>>>>>> 759be6d3
     * Tests the result of the class rank calculation against previous computed
     * values.
     *
     * @return void
     */
    public function testGetNodeMetrics()
    {
<<<<<<< HEAD
        $packages = self::parseSource('/metrics/coderank/metrics/');
        $analyzer = new PHP_Depend_Metrics_CodeRank_Analyzer();
        $analyzer->analyze($packages);
        
        foreach ($packages as $package) {
            // Check for any type info
            if ($package->getTypes()->count() === 0) {
                continue;
            }
            
            // Get package name
            $name = $package->getName();
            // Check that key exists
            $this->assertArrayHasKey($name, $this->_expected);
            // Get metric
            $metric = $analyzer->getNodeMetrics($package);

            $this->assertArrayHasKey('cr', $metric, 'Missing cr value for: ' . $name);
            $this->assertArrayHasKey('rcr', $metric, 'Missing rcr value for: ' . $name);
            
            // Compare values
            $this->assertEquals($this->_expected[$name]['cr'], $metric['cr'], '', 0.00005);
            $this->assertEquals($this->_expected[$name]['rcr'], $metric['rcr'], '', 0.00005);
            // Remove package offset
            unset($this->_expected[$name]);
            
            foreach ($package->getTypes() as $type) {
                // Get type name
                $name = $type->getName();
                // Check that key exists
                $this->assertArrayHasKey($name, $this->_expected);
                // Get metric
                $metric = $analyzer->getNodeMetrics($type);
                // Compare values
                $this->assertEquals($this->_expected[$name]['cr'], $metric['cr'], '', 0.00005);
                $this->assertEquals($this->_expected[$name]['rcr'], $metric['rcr'], '', 0.00005);
                // Remove type offset
                unset($this->_expected[$name]);                
            }
        }
        $this->assertEquals(0, count($this->_expected));
    }
=======
        foreach ($this->_expected as $key => $info) {
            $metrics = $this->_analyzer->getNodeMetrics($info[0]);

            $this->assertEquals($info[1]['cr'], $metrics['cr'], '', 0.00005);
            $this->assertEquals($info[1]['rcr'], $metrics['rcr'], '', 0.00005);

            unset($this->_expected[$key]);
        }
        $this->assertEquals(0, count($this->_expected));
    }

    /**
     * Tests that {@link PHP_Depend_Metrics_CodeRank_Analyzer::getNodeMetrics()}
     * returns an empty <b>array</b> for an unknown identifier.
     *
     * @return void
     */
    public function testGetNodeMetricsInvalidIdentifier()
    {
        $class   = new PHP_Depend_Code_Class('PDepend');
        $metrics = $this->_analyzer->getNodeMetrics($class);

        $this->assertType('array', $metrics);
        $this->assertEquals(0, count($metrics));
    }
>>>>>>> 759be6d3
}<|MERGE_RESOLUTION|>--- conflicted
+++ resolved
@@ -4,11 +4,7 @@
  *
  * PHP Version 5
  *
-<<<<<<< HEAD
- * Copyright (c) 2008-2009, Manuel Pichler <mapi@pdepend.org>.
-=======
  * Copyright (c) 2008-2010, Manuel Pichler <mapi@pdepend.org>.
->>>>>>> 759be6d3
  * All rights reserved.
  *
  * Redistribution and use in source and binary forms, with or without
@@ -43,11 +39,7 @@
  * @category  QualityAssurance
  * @package   PHP_Depend
  * @author    Manuel Pichler <mapi@pdepend.org>
-<<<<<<< HEAD
- * @copyright 2008-2009 Manuel Pichler. All rights reserved.
-=======
  * @copyright 2008-2010 Manuel Pichler. All rights reserved.
->>>>>>> 759be6d3
  * @license   http://www.opensource.org/licenses/bsd-license.php  BSD License
  * @version   SVN: $Id$
  * @link      http://pdepend.org/
@@ -55,11 +47,8 @@
 
 require_once dirname(__FILE__) . '/../../AbstractTest.php';
 
-<<<<<<< HEAD
-=======
 require_once 'PHP/Depend/Code/Class.php';
 require_once 'PHP/Depend/Code/Package.php';
->>>>>>> 759be6d3
 require_once 'PHP/Depend/Metrics/CodeRank/Analyzer.php';
 
 /**
@@ -68,11 +57,7 @@
  * @category  QualityAssurance
  * @package   PHP_Depend
  * @author    Manuel Pichler <mapi@pdepend.org>
-<<<<<<< HEAD
- * @copyright 2008-2009 Manuel Pichler. All rights reserved.
-=======
  * @copyright 2008-2010 Manuel Pichler. All rights reserved.
->>>>>>> 759be6d3
  * @license   http://www.opensource.org/licenses/bsd-license.php  BSD License
  * @version   Release: @package_version@
  * @link      http://pdepend.org/
@@ -80,25 +65,15 @@
 class PHP_Depend_Metrics_CodeRank_AnalyzerTest extends PHP_Depend_AbstractTest
 {
     /**
-     * The expected test data.
+     * Test input data.
      *
-<<<<<<< HEAD
-     * @type array<array>
-     * @var array(string=>array) $_expected
-=======
      * @var array(string=>array) $_input
->>>>>>> 759be6d3
      */
-    private $_expected = array(
+    private $_input = array(
         'package1'    =>  array('cr'  =>  0.2775,     'rcr'  =>  0.385875),
         'package2'    =>  array('cr'  =>  0.15,       'rcr'  =>  0.47799375),
         'package3'    =>  array('cr'  =>  0.385875,   'rcr'  =>  0.2775),
-<<<<<<< HEAD
-//        '+standard'   =>  array('cr'  =>  0.47799375, 'rcr'  =>  0.15),
-//        '+unknown'    =>  array('cr'  =>  0.15,       'rcr'  =>  0.15),
-=======
         CORE_PACKAGE  =>  array('cr'  =>  0.47799375, 'rcr'  =>  0.15),
->>>>>>> 759be6d3
         'pkg1Foo'     =>  array('cr'  =>  0.15,       'rcr'  =>  0.181875),
         'pkg2FooI'    =>  array('cr'  =>  0.15,       'rcr'  =>  0.181875),
         'pkg2Bar'     =>  array('cr'  =>  0.15,       'rcr'  =>  0.1755),
@@ -109,17 +84,10 @@
         'pkg1FooI'    =>  array('cr'  =>  0.5325,     'rcr'  =>  0.15),
         'pkg1Bar'     =>  array('cr'  =>  0.59625,    'rcr'  =>  0.15),
         'pkg3FooI'    =>  array('cr'  =>  0.21375,    'rcr'  =>  0.2775),
-<<<<<<< HEAD
-//        'Iterator'    =>  array('cr'  =>  0.3316875,  'rcr'  =>  0.15),
-//        'Bar'         =>  array('cr'  =>  0.15,       'rcr'  =>  0.15)
-=======
         'Iterator'    =>  array('cr'  =>  0.3316875,  'rcr'  =>  0.15),
->>>>>>> 759be6d3
     );
 
     /**
-<<<<<<< HEAD
-=======
      * The expected test data.
      *
      * @var array(string=>array) $_expected
@@ -160,7 +128,6 @@
     }
 
     /**
->>>>>>> 759be6d3
      * Tests the result of the class rank calculation against previous computed
      * values.
      *
@@ -168,50 +135,6 @@
      */
     public function testGetNodeMetrics()
     {
-<<<<<<< HEAD
-        $packages = self::parseSource('/metrics/coderank/metrics/');
-        $analyzer = new PHP_Depend_Metrics_CodeRank_Analyzer();
-        $analyzer->analyze($packages);
-        
-        foreach ($packages as $package) {
-            // Check for any type info
-            if ($package->getTypes()->count() === 0) {
-                continue;
-            }
-            
-            // Get package name
-            $name = $package->getName();
-            // Check that key exists
-            $this->assertArrayHasKey($name, $this->_expected);
-            // Get metric
-            $metric = $analyzer->getNodeMetrics($package);
-
-            $this->assertArrayHasKey('cr', $metric, 'Missing cr value for: ' . $name);
-            $this->assertArrayHasKey('rcr', $metric, 'Missing rcr value for: ' . $name);
-            
-            // Compare values
-            $this->assertEquals($this->_expected[$name]['cr'], $metric['cr'], '', 0.00005);
-            $this->assertEquals($this->_expected[$name]['rcr'], $metric['rcr'], '', 0.00005);
-            // Remove package offset
-            unset($this->_expected[$name]);
-            
-            foreach ($package->getTypes() as $type) {
-                // Get type name
-                $name = $type->getName();
-                // Check that key exists
-                $this->assertArrayHasKey($name, $this->_expected);
-                // Get metric
-                $metric = $analyzer->getNodeMetrics($type);
-                // Compare values
-                $this->assertEquals($this->_expected[$name]['cr'], $metric['cr'], '', 0.00005);
-                $this->assertEquals($this->_expected[$name]['rcr'], $metric['rcr'], '', 0.00005);
-                // Remove type offset
-                unset($this->_expected[$name]);                
-            }
-        }
-        $this->assertEquals(0, count($this->_expected));
-    }
-=======
         foreach ($this->_expected as $key => $info) {
             $metrics = $this->_analyzer->getNodeMetrics($info[0]);
 
@@ -237,5 +160,4 @@
         $this->assertType('array', $metrics);
         $this->assertEquals(0, count($metrics));
     }
->>>>>>> 759be6d3
 }