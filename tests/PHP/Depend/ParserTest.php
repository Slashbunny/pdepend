--- conflicted
+++ resolved
@@ -87,11 +87,7 @@
         $tokenizer = new PHP_Depend_Tokenizer_Internal();
         $tokenizer->setSourceFile(self::createCodeResourceUriForTest());
 
-<<<<<<< HEAD
-        $parser = new PHP_Depend_Parser_VersionAllParser($tokenizer, $builder);
-=======
         $parser = new PHP_Depend_Parser_VersionAllParser($tokenizer, $builder, $cache);
->>>>>>> 8a69f4d2
         $parser->setMaxNestingLevel(512);
         $parser->parse();
     }
