--- conflicted
+++ resolved
@@ -1,30 +1,26 @@
 <?xml version="1.0" encoding="UTF-8"?>
 <metrics generated="2009-07-27T18:00:36" pdepend="@package_version@">
   <files>
-    <file name="packages.php"/>
+    <file name="???"/>
   </files>
-<<<<<<< HEAD
-  <package name="+unknown" loc="42" ncloc="23">
-=======
   <package name="+global" loc="42" ncloc="23">
->>>>>>> 341ac681
     <function name="bar" loc="9" ncloc="7">
-      <file name="packages.php"/>
+      <file name="???"/>
     </function>
   </package>
   <package name="pkg1" loc="101" ncloc="99">
     <class name="FooBar" loc="90" ncloc="80">
-      <file name="packages.php"/>
+      <file name="???"/>
       <method name="x" loc="50" ncloc="45"/>
       <method name="y" loc="30" ncloc="22"/>
     </class>
     <function name="foo" loc="9" ncloc="9">
-      <file name="packages.php"/>
+      <file name="???"/>
     </function>
   </package>
   <package name="pkg3" loc="42" ncloc="23">
     <class name="Bar" loc="33" ncloc="20">
-      <file name="packages.php"/>
+      <file name="???"/>
       <method name="y" loc="9" ncloc="7"/>
     </class>
   </package>
