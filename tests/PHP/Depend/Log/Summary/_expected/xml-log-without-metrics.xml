<?xml version="1.0" encoding="UTF-8"?>
<metrics generated="2009-07-27T18:00:36" pdepend="@package_version@">
  <files>
    <file name="packages.php"/>
  </files>
<<<<<<< HEAD
  <package name="+unknown">
=======
  <package name="+global">
>>>>>>> 341ac681
    <function name="bar">
      <file name="packages.php"/>
    </function>
  </package>
  <package name="pkg1">
    <class name="FooBar">
      <file name="packages.php"/>
      <method name="x"/>
      <method name="y"/>
    </class>
    <function name="foo">
      <file name="packages.php"/>
    </function>
  </package>
  <package name="pkg3">
    <class name="Bar">
      <file name="packages.php"/>
      <method name="y"/>
    </class>
  </package>
</metrics><|MERGE_RESOLUTION|>--- conflicted
+++ resolved
@@ -1,30 +1,26 @@
 <?xml version="1.0" encoding="UTF-8"?>
 <metrics generated="2009-07-27T18:00:36" pdepend="@package_version@">
   <files>
-    <file name="packages.php"/>
+    <file name="???"/>
   </files>
-<<<<<<< HEAD
-  <package name="+unknown">
-=======
   <package name="+global">
->>>>>>> 341ac681
     <function name="bar">
-      <file name="packages.php"/>
+      <file name="???"/>
     </function>
   </package>
   <package name="pkg1">
     <class name="FooBar">
-      <file name="packages.php"/>
+      <file name="???"/>
       <method name="x"/>
       <method name="y"/>
     </class>
     <function name="foo">
-      <file name="packages.php"/>
+      <file name="???"/>
     </function>
   </package>
   <package name="pkg3">
     <class name="Bar">
-      <file name="packages.php"/>
+      <file name="???"/>
       <method name="y"/>
     </class>
   </package>
