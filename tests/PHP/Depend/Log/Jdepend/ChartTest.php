--- conflicted
+++ resolved
@@ -4,11 +4,7 @@
  *
  * PHP Version 5
  *
-<<<<<<< HEAD
- * Copyright (c) 2008-2009, Manuel Pichler <mapi@pdepend.org>.
-=======
  * Copyright (c) 2008-2010, Manuel Pichler <mapi@pdepend.org>.
->>>>>>> 759be6d3
  * All rights reserved.
  *
  * Redistribution and use in source and binary forms, with or without
@@ -44,19 +40,18 @@
  * @package    PHP_Depend
  * @subpackage Log
  * @author     Manuel Pichler <mapi@pdepend.org>
-<<<<<<< HEAD
- * @copyright  2008-2009 Manuel Pichler. All rights reserved.
-=======
  * @copyright  2008-2010 Manuel Pichler. All rights reserved.
->>>>>>> 759be6d3
  * @license    http://www.opensource.org/licenses/bsd-license.php  BSD License
  * @version    SVN: $Id$
  * @link       http://pdepend.org/
  */
 
 require_once dirname(__FILE__) . '/../../AbstractTest.php';
-require_once dirname(__FILE__) . '/../_dummy/TestImplAnalyzer.php';
-
+require_once dirname(__FILE__) . '/../DummyAnalyzer.php';
+require_once dirname(__FILE__) . '/DependencyAnalyzer.php';
+
+require_once 'PHP/Depend/Code/NodeIterator.php';
+require_once 'PHP/Depend/Code/Package.php';
 require_once 'PHP/Depend/Log/Jdepend/Chart.php';
 require_once 'PHP/Depend/Metrics/Dependency/Analyzer.php';
 
@@ -67,11 +62,7 @@
  * @package    PHP_Depend
  * @subpackage Log
  * @author     Manuel Pichler <mapi@pdepend.org>
-<<<<<<< HEAD
- * @copyright  2008-2009 Manuel Pichler. All rights reserved.
-=======
  * @copyright  2008-2010 Manuel Pichler. All rights reserved.
->>>>>>> 759be6d3
  * @license    http://www.opensource.org/licenses/bsd-license.php  BSD License
  * @version    Release: @package_version@
  * @link       http://pdepend.org/
@@ -164,13 +155,8 @@
     public function testChartLogAcceptsOnlyTheCorrectAnalyzer()
     {
         $logger = new PHP_Depend_Log_Jdepend_Chart();
-<<<<<<< HEAD
-        
-        $this->assertFalse($logger->log(new PHP_Depend_Log_TestImplAnalyzer()));
-=======
 
         $this->assertFalse($logger->log(new PHP_Depend_Log_DummyAnalyzer()));
->>>>>>> 759be6d3
         $this->assertTrue($logger->log(new PHP_Depend_Metrics_Dependency_Analyzer()));
     }
 
@@ -186,16 +172,6 @@
      */
     public function testGeneratesCorrectSVGImageFile()
     {
-<<<<<<< HEAD
-        $fileName = self::createRunResourceURI('/jdepend-test-out.svg');
-        $packages = self::parseSource('/log/jdepend/simple');
-        $analyzer = new PHP_Depend_Metrics_Dependency_Analyzer();
-        $analyzer->analyze($packages);
-        
-        $logger = new PHP_Depend_Log_Jdepend_Chart();
-        $logger->setLogFile($fileName);
-        $logger->setCode($packages);
-=======
         $nodes = new PHP_Depend_Code_NodeIterator($this->_createPackages(true, true));
 
         $analyzer = new PHP_Depend_Metrics_Dependency_Analyzer();
@@ -204,7 +180,6 @@
         $logger = new PHP_Depend_Log_Jdepend_Chart();
         $logger->setLogFile($this->_outputFile);
         $logger->setCode($nodes);
->>>>>>> 759be6d3
         $logger->log($analyzer);
         $logger->close();
 
@@ -239,15 +214,9 @@
 
         $xpath = new DOMXPath($svg);
         $xpath->registerNamespace('s', 'http://www.w3.org/2000/svg');
-<<<<<<< HEAD
-        
-        $this->assertEquals(1, $xpath->query("//s:ellipse[@title='a']")->length);
-        $this->assertEquals(1, $xpath->query("//s:ellipse[@title='b']")->length);
-=======
 
         $this->assertEquals(1, $xpath->query("//s:ellipse[@title='package0']")->length);
         $this->assertEquals(1, $xpath->query("//s:ellipse[@title='package1']")->length);
->>>>>>> 759be6d3
     }
 
     /**
@@ -294,16 +263,6 @@
      */
     public function testCalculateCorrectEllipseSize()
     {
-<<<<<<< HEAD
-        $fileName = self::createRunResourceURI('/jdepend-test-out.svg');
-        $packages = self::parseSource('/log/jdepend/simple');
-        $analyzer = new PHP_Depend_Metrics_Dependency_Analyzer();
-        $analyzer->analyze($packages);
-
-        $logger = new PHP_Depend_Log_Jdepend_Chart();
-        $logger->setLogFile($fileName);
-        $logger->setCode($packages);
-=======
         $nodes = $this->_createPackages(true, true);
 
         $analyzer = new PHP_Depend_Log_Jdepend_DependencyAnalyzer();
@@ -329,7 +288,6 @@
         $logger = new PHP_Depend_Log_Jdepend_Chart();
         $logger->setLogFile($this->_outputFile);
         $logger->setCode($nodes);
->>>>>>> 759be6d3
         $logger->log($analyzer);
 
         $logger->close();
@@ -339,25 +297,15 @@
 
         $xpath = new DOMXPath($svg);
         $xpath->registerNamespace('s', 'http://www.w3.org/2000/svg');
-<<<<<<< HEAD
-        
-        $ellipseA = $xpath->query("//s:ellipse[@title='a']")->item(0);
-=======
 
         $ellipseA = $xpath->query("//s:ellipse[@title='package0']")->item(0);
->>>>>>> 759be6d3
         $matrixA  = $ellipseA->getAttribute('transform');
         preg_match('/matrix\(([^,]+),([^,]+),([^,]+),([^,]+),([^,]+),([^,]+)\)/', $matrixA, $matches);
         $this->assertEquals(1, $matches[1]);
         $this->assertEquals(1, $matches[4]);
 
-<<<<<<< HEAD
-        $ellipseB = $xpath->query("//s:ellipse[@title='b']")->item(0);
-=======
         $ellipseB = $xpath->query("//s:ellipse[@title='package1']")->item(0);
->>>>>>> 759be6d3
         $matrixB  = $ellipseB->getAttribute('transform');
-
         preg_match('/matrix\(([^,]+),([^,]+),([^,]+),([^,]+),([^,]+),([^,]+)\)/', $matrixB, $matches);
         $this->assertEquals(0.3333333, $matches[1], null, 0.000001);
         $this->assertEquals(0.3333333, $matches[4], null, 0.000001);
@@ -378,14 +326,6 @@
         if (extension_loaded('imagick') === false) {
             $this->markTestSkipped('No pecl/imagick extension.');
         }
-<<<<<<< HEAD
-        
-        $fileName = self::createRunResourceURI('/jdepend-test-out.png');
-        $packages = self::parseSource('/log/jdepend/simple/');
-        $analyzer = new PHP_Depend_Metrics_Dependency_Analyzer();
-        $analyzer->analyze($packages);
-        
-=======
 
         $fileName = self::createRunResourceURI('jdepend-test-out.png');
         if (file_exists($fileName)) {
@@ -397,10 +337,9 @@
         $analyzer = new PHP_Depend_Metrics_Dependency_Analyzer();
         $analyzer->analyze($nodes);
 
->>>>>>> 759be6d3
         $logger = new PHP_Depend_Log_Jdepend_Chart();
         $logger->setLogFile($fileName);
-        $logger->setCode($packages);
+        $logger->setCode($nodes);
         $logger->log($analyzer);
 
         $this->assertFileNotExists($fileName);
@@ -412,11 +351,8 @@
         $this->assertEquals(390, $info[0]);
         $this->assertEquals(250, $info[1]);
         $this->assertEquals('image/png', $info['mime']);
-<<<<<<< HEAD
-=======
 
         unlink($fileName);
->>>>>>> 759be6d3
     }
 
     private function _createPackages()
