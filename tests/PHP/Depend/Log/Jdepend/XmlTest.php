<?php
/**
 * This file is part of PHP_Depend.
 *
 * PHP Version 5
 *
<<<<<<< HEAD
 * Copyright (c) 2008-2009, Manuel Pichler <mapi@pdepend.org>.
=======
 * Copyright (c) 2008-2010, Manuel Pichler <mapi@pdepend.org>.
>>>>>>> 173f04e3
 * All rights reserved.
 *
 * Redistribution and use in source and binary forms, with or without
 * modification, are permitted provided that the following conditions
 * are met:
 *
 *   * Redistributions of source code must retain the above copyright
 *     notice, this list of conditions and the following disclaimer.
 *
 *   * Redistributions in binary form must reproduce the above copyright
 *     notice, this list of conditions and the following disclaimer in
 *     the documentation and/or other materials provided with the
 *     distribution.
 *
 *   * Neither the name of Manuel Pichler nor the names of his
 *     contributors may be used to endorse or promote products derived
 *     from this software without specific prior written permission.
 *
 * THIS SOFTWARE IS PROVIDED BY THE COPYRIGHT HOLDERS AND CONTRIBUTORS
 * "AS IS" AND ANY EXPRESS OR IMPLIED WARRANTIES, INCLUDING, BUT NOT
 * LIMITED TO, THE IMPLIED WARRANTIES OF MERCHANTABILITY AND FITNESS
 * FOR A PARTICULAR PURPOSE ARE DISCLAIMED. IN NO EVENT SHALL THE
 * COPYRIGHT OWNER OR CONTRIBUTORS BE LIABLE FOR ANY DIRECT, INDIRECT,
 * INCIDENTAL, SPECIAL, EXEMPLARY, OR CONSEQUENTIAL DAMAGES (INCLUDING,
 * BUT NOT LIMITED TO, PROCUREMENT OF SUBSTITUTE GOODS OR SERVICES;
 * LOSS OF USE, DATA, OR PROFITS; OR BUSINESS INTERRUPTION) HOWEVER
 * CAUSED AND ON ANY THEORY OF LIABILITY, WHETHER IN CONTRACT, STRICT
 * LIABILITY, OR TORT (INCLUDING NEGLIGENCE OR OTHERWISE) ARISING IN
 * ANY WAY OUT OF THE USE OF THIS SOFTWARE, EVEN IF ADVISED OF THE
 * POSSIBILITY OF SUCH DAMAGE.
 *
 * @category   QualityAssurance
 * @package    PHP_Depend
 * @subpackage Log
 * @author     Manuel Pichler <mapi@pdepend.org>
<<<<<<< HEAD
 * @copyright  2008-2009 Manuel Pichler. All rights reserved.
=======
 * @copyright  2008-2010 Manuel Pichler. All rights reserved.
>>>>>>> 173f04e3
 * @license    http://www.opensource.org/licenses/bsd-license.php  BSD License
 * @version    SVN: $Id$
 * @link       http://pdepend.org/
 */

require_once dirname(__FILE__) . '/../../AbstractTest.php';
require_once dirname(__FILE__) . '/../_dummy/TestImplAnalyzer.php';

require_once 'PHP/Depend/Log/Jdepend/Xml.php';
require_once 'PHP/Depend/Metrics/Dependency/Analyzer.php';
<<<<<<< HEAD

require_once 'PHP/Reflection/Parser.php';
require_once 'PHP/Reflection/AST/Iterator/GlobalPackageFilter.php';
require_once 'PHP/Reflection/AST/Iterator/InternalPackageFilter.php';
require_once 'PHP/Reflection/Builder/Default.php';
require_once 'PHP/Reflection/Input/FileExtensionFilter.php';
require_once 'PHP/Reflection/Input/FileFilterIterator.php';
require_once 'PHP/Reflection/Tokenizer/Internal.php';
=======
>>>>>>> 173f04e3

/**
 * Test case for the jdepend xml logger.
 *
 * @category   QualityAssurance
 * @package    PHP_Depend
 * @subpackage Log
 * @author     Manuel Pichler <mapi@pdepend.org>
<<<<<<< HEAD
 * @copyright  2008-2009 Manuel Pichler. All rights reserved.
=======
 * @copyright  2008-2010 Manuel Pichler. All rights reserved.
>>>>>>> 173f04e3
 * @license    http://www.opensource.org/licenses/bsd-license.php  BSD License
 * @version    Release: @package_version@
 * @link       http://pdepend.org/
 */
class PHP_Depend_Log_Jdepend_XmlTest extends PHP_Depend_AbstractTest
{
    /**
<<<<<<< HEAD
=======
     * Test code structure.
     *
     * @var PHP_Depend_Code_NodeIterator $packages
     */
    protected $packages = null;

    /**
     * Test dependency analyzer.
     *
     * @var PHP_Depend_Metrics_Dependency_Analyzer $analyzer
     */
    protected $analyzer = null;

    /**
     * The temporary file name for the logger result.
     *
     * @var string $resultFile
     */
    protected $resultFile = null;

    /**
     * Creates the package structure from a test source file.
     *
     * @return void
     */
    protected function setUp()
    {
        parent::setUp();

        $this->packages = self::parseSource(dirname(__FILE__) . '/../../_code/code-5.2.x');

        $this->analyzer = new PHP_Depend_Metrics_Dependency_Analyzer();
        $this->analyzer->analyze($this->packages);

        $this->resultFile = self::createRunResourceURI('pdepend-log.xml');
    }

    /**
     * Removes the temporary log files.
     *
     * @return void
     */
    protected function tearDown()
    {
        @unlink($this->resultFile);

        parent::tearDown();
    }

    /**
>>>>>>> 173f04e3
     * Tests that the logger returns the expected set of analyzers.
     *
     * @return void
     */
    public function testReturnsExceptedAnalyzers()
    {
        $logger    = new PHP_Depend_Log_Jdepend_Xml();
        $actual    = $logger->getAcceptedAnalyzers();
        $exptected = array('PHP_Depend_Metrics_Dependency_Analyzer');

        $this->assertEquals($exptected, $actual);
    }

    /**
     * Tests that the logger throws an exception if the log target wasn't
     * configured.
     *
     * @return void
     */
    public function testThrowsExceptionForInvalidLogTarget()
    {
        $this->setExpectedException(
            'PHP_Depend_Log_NoLogOutputException',
            "The log target is not configured for 'PHP_Depend_Log_Jdepend_Xml'."
        );

        $logger = new PHP_Depend_Log_Jdepend_Xml();
        $logger->close();
    }

    /**
     * Tests that {@link PHP_Depend_Log_Summary_Xml::write()} generates the
     * expected document structure for the source, but without any applied
     * metrics.
     *
     * @return void
     */
    public function testXmlLogWithoutMetrics()
    {
        $expectedFile = self::getNormalizedPathXml('/_expected/pdepend-log.xml');
        $actualFile   = self::createRunResourceURI('/pdepend-log.xml');
        
        $packages = self::parseSource('/log/jdepend/complex/');
        $analyzer = new PHP_Depend_Metrics_Dependency_Analyzer();
        $analyzer->analyze($packages);
        
        $filter = new PHP_Reflection_AST_Iterator_GlobalPackageFilter();
        $packages->addFilter($filter);
        $filter = new PHP_Reflection_AST_Iterator_InternalPackageFilter();
        $packages->addFilter($filter);
        
        $log = new PHP_Depend_Log_Jdepend_Xml();
        $log->setLogFile($actualFile);
        $log->setCode($packages);
        $log->log($analyzer);
        $log->close();
<<<<<<< HEAD
        
        $this->assertXmlFileEqualsXmlFile($expectedFile, $actualFile);
=======

        $fileName = 'pdepend-log' . CORE_PACKAGE . '.xml';
        $this->assertXmlStringEqualsXmlString(
            $this->getNormalizedPathXml(dirname(__FILE__) . "/_expected/{$fileName}"),
            file_get_contents($this->resultFile)
        );
>>>>>>> 173f04e3
    }

    public function testXmlLogAcceptsOnlyTheCorrectAnalyzer()
    {
        $logger = new PHP_Depend_Log_Jdepend_Xml();
<<<<<<< HEAD
        
        $this->assertFalse($logger->log(new PHP_Depend_Log_TestImplAnalyzer()));
=======

        $this->assertFalse($logger->log(new PHP_Depend_Log_DummyAnalyzer()));
>>>>>>> 173f04e3
        $this->assertTrue($logger->log(new PHP_Depend_Metrics_Dependency_Analyzer()));
    }

    /**
     * Normalizes the file references within the expected result document.
     *
     * @param string $fileName File name of the expected result document.
<<<<<<< HEAD
     * 
     * @return string The uri of the result document.
=======
     *
     * @return string The prepared xml document
>>>>>>> 173f04e3
     */
    protected static function getNormalizedPathXml($fileName)
    {
<<<<<<< HEAD
        $expected                     = new DOMDocument('1.0', 'UTF-8');
        $expected->preserveWhiteSpace = false;
        $expected->formatOutput       = true;
        $expected->load(dirname(__FILE__) . $fileName);
        
        $xpath = new DOMXPath($expected);
        $result = $xpath->query('//Class[@sourceFile]');
        
        $path = self::createResourceURI('/log/jdepend/complex') . '/';
        
        // Adjust file path
        foreach ($result as $class) {
            $sourceFile = $class->getAttribute('sourceFile');
            $sourceFile = $path . basename($sourceFile);
            
            $class->setAttribute('sourceFile', $sourceFile);
        }
        
        $tempFile = self::createRunResourceURI('/expected.xml');
        $expected->save($tempFile);
        
        return $tempFile;
=======
        $path = realpath(dirname(__FILE__) . '/../../_code/code-5.2.x');

        return preg_replace(
            '(sourceFile="[^"]+/([^/"]+)")',
            'sourceFile="' . $path . '/\\1"',
             file_get_contents($fileName)
        );
>>>>>>> 173f04e3
    }

}<|MERGE_RESOLUTION|>--- conflicted
+++ resolved
@@ -4,11 +4,7 @@
  *
  * PHP Version 5
  *
-<<<<<<< HEAD
- * Copyright (c) 2008-2009, Manuel Pichler <mapi@pdepend.org>.
-=======
  * Copyright (c) 2008-2010, Manuel Pichler <mapi@pdepend.org>.
->>>>>>> 173f04e3
  * All rights reserved.
  *
  * Redistribution and use in source and binary forms, with or without
@@ -44,32 +40,17 @@
  * @package    PHP_Depend
  * @subpackage Log
  * @author     Manuel Pichler <mapi@pdepend.org>
-<<<<<<< HEAD
- * @copyright  2008-2009 Manuel Pichler. All rights reserved.
-=======
  * @copyright  2008-2010 Manuel Pichler. All rights reserved.
->>>>>>> 173f04e3
  * @license    http://www.opensource.org/licenses/bsd-license.php  BSD License
  * @version    SVN: $Id$
  * @link       http://pdepend.org/
  */
 
 require_once dirname(__FILE__) . '/../../AbstractTest.php';
-require_once dirname(__FILE__) . '/../_dummy/TestImplAnalyzer.php';
+require_once dirname(__FILE__) . '/../DummyAnalyzer.php';
 
 require_once 'PHP/Depend/Log/Jdepend/Xml.php';
 require_once 'PHP/Depend/Metrics/Dependency/Analyzer.php';
-<<<<<<< HEAD
-
-require_once 'PHP/Reflection/Parser.php';
-require_once 'PHP/Reflection/AST/Iterator/GlobalPackageFilter.php';
-require_once 'PHP/Reflection/AST/Iterator/InternalPackageFilter.php';
-require_once 'PHP/Reflection/Builder/Default.php';
-require_once 'PHP/Reflection/Input/FileExtensionFilter.php';
-require_once 'PHP/Reflection/Input/FileFilterIterator.php';
-require_once 'PHP/Reflection/Tokenizer/Internal.php';
-=======
->>>>>>> 173f04e3
 
 /**
  * Test case for the jdepend xml logger.
@@ -78,11 +59,7 @@
  * @package    PHP_Depend
  * @subpackage Log
  * @author     Manuel Pichler <mapi@pdepend.org>
-<<<<<<< HEAD
- * @copyright  2008-2009 Manuel Pichler. All rights reserved.
-=======
  * @copyright  2008-2010 Manuel Pichler. All rights reserved.
->>>>>>> 173f04e3
  * @license    http://www.opensource.org/licenses/bsd-license.php  BSD License
  * @version    Release: @package_version@
  * @link       http://pdepend.org/
@@ -90,8 +67,6 @@
 class PHP_Depend_Log_Jdepend_XmlTest extends PHP_Depend_AbstractTest
 {
     /**
-<<<<<<< HEAD
-=======
      * Test code structure.
      *
      * @var PHP_Depend_Code_NodeIterator $packages
@@ -142,7 +117,6 @@
     }
 
     /**
->>>>>>> 173f04e3
      * Tests that the logger returns the expected set of analyzers.
      *
      * @return void
@@ -182,46 +156,24 @@
      */
     public function testXmlLogWithoutMetrics()
     {
-        $expectedFile = self::getNormalizedPathXml('/_expected/pdepend-log.xml');
-        $actualFile   = self::createRunResourceURI('/pdepend-log.xml');
-        
-        $packages = self::parseSource('/log/jdepend/complex/');
-        $analyzer = new PHP_Depend_Metrics_Dependency_Analyzer();
-        $analyzer->analyze($packages);
-        
-        $filter = new PHP_Reflection_AST_Iterator_GlobalPackageFilter();
-        $packages->addFilter($filter);
-        $filter = new PHP_Reflection_AST_Iterator_InternalPackageFilter();
-        $packages->addFilter($filter);
-        
         $log = new PHP_Depend_Log_Jdepend_Xml();
-        $log->setLogFile($actualFile);
-        $log->setCode($packages);
-        $log->log($analyzer);
+        $log->setLogFile($this->resultFile);
+        $log->setCode($this->packages);
+        $log->log($this->analyzer);
         $log->close();
-<<<<<<< HEAD
-        
-        $this->assertXmlFileEqualsXmlFile($expectedFile, $actualFile);
-=======
 
         $fileName = 'pdepend-log' . CORE_PACKAGE . '.xml';
         $this->assertXmlStringEqualsXmlString(
             $this->getNormalizedPathXml(dirname(__FILE__) . "/_expected/{$fileName}"),
             file_get_contents($this->resultFile)
         );
->>>>>>> 173f04e3
     }
 
     public function testXmlLogAcceptsOnlyTheCorrectAnalyzer()
     {
         $logger = new PHP_Depend_Log_Jdepend_Xml();
-<<<<<<< HEAD
-        
-        $this->assertFalse($logger->log(new PHP_Depend_Log_TestImplAnalyzer()));
-=======
 
         $this->assertFalse($logger->log(new PHP_Depend_Log_DummyAnalyzer()));
->>>>>>> 173f04e3
         $this->assertTrue($logger->log(new PHP_Depend_Metrics_Dependency_Analyzer()));
     }
 
@@ -229,40 +181,11 @@
      * Normalizes the file references within the expected result document.
      *
      * @param string $fileName File name of the expected result document.
-<<<<<<< HEAD
-     * 
-     * @return string The uri of the result document.
-=======
      *
      * @return string The prepared xml document
->>>>>>> 173f04e3
      */
-    protected static function getNormalizedPathXml($fileName)
+    protected function getNormalizedPathXml($fileName)
     {
-<<<<<<< HEAD
-        $expected                     = new DOMDocument('1.0', 'UTF-8');
-        $expected->preserveWhiteSpace = false;
-        $expected->formatOutput       = true;
-        $expected->load(dirname(__FILE__) . $fileName);
-        
-        $xpath = new DOMXPath($expected);
-        $result = $xpath->query('//Class[@sourceFile]');
-        
-        $path = self::createResourceURI('/log/jdepend/complex') . '/';
-        
-        // Adjust file path
-        foreach ($result as $class) {
-            $sourceFile = $class->getAttribute('sourceFile');
-            $sourceFile = $path . basename($sourceFile);
-            
-            $class->setAttribute('sourceFile', $sourceFile);
-        }
-        
-        $tempFile = self::createRunResourceURI('/expected.xml');
-        $expected->save($tempFile);
-        
-        return $tempFile;
-=======
         $path = realpath(dirname(__FILE__) . '/../../_code/code-5.2.x');
 
         return preg_replace(
@@ -270,7 +193,6 @@
             'sourceFile="' . $path . '/\\1"',
              file_get_contents($fileName)
         );
->>>>>>> 173f04e3
     }
 
 }