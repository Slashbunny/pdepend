--- conflicted
+++ resolved
@@ -4,11 +4,7 @@
  * 
  * PHP Version 5
  *
-<<<<<<< HEAD
- * Copyright (c) 2008-2009, Manuel Pichler <mapi@pdepend.org>.
-=======
  * Copyright (c) 2008-2010, Manuel Pichler <mapi@pdepend.org>.
->>>>>>> 173f04e3
  * All rights reserved.
  *
  * Redistribution and use in source and binary forms, with or without
@@ -44,11 +40,7 @@
  * @package    PHP_Depend
  * @subpackage Log
  * @author     Manuel Pichler <mapi@pdepend.org>
-<<<<<<< HEAD
- * @copyright  2008-2009 Manuel Pichler. All rights reserved.
-=======
  * @copyright  2008-2010 Manuel Pichler. All rights reserved.
->>>>>>> 173f04e3
  * @license    http://www.opensource.org/licenses/bsd-license.php  BSD License
  * @version    SVN: $Id$
  * @link       http://pdepend.org/
@@ -62,10 +54,11 @@
 require_once 'PHPUnit/TextUI/TestRunner.php';
 
 require_once dirname(__FILE__) . '/LoggerFactoryTest.php';
-require_once dirname(__FILE__) . '/Jdepend/AllTests.php';
-require_once dirname(__FILE__) . '/Overview/AllTests.php';
-require_once dirname(__FILE__) . '/Phpunit/AllTests.php';
-require_once dirname(__FILE__) . '/Summary/AllTests.php';
+require_once dirname(__FILE__) . '/Jdepend/ChartTest.php';
+require_once dirname(__FILE__) . '/Jdepend/XmlTest.php';
+require_once dirname(__FILE__) . '/Overview/PyramidTest.php';
+require_once dirname(__FILE__) . '/Phpunit/XmlTest.php';
+require_once dirname(__FILE__) . '/Summary/XmlTest.php';
 
 /**
  * Main test suite for the PHP_Depend_Log package.
@@ -74,11 +67,7 @@
  * @package    PHP_Depend
  * @subpackage Log
  * @author     Manuel Pichler <mapi@pdepend.org>
-<<<<<<< HEAD
- * @copyright  2008-2009 Manuel Pichler. All rights reserved.
-=======
  * @copyright  2008-2010 Manuel Pichler. All rights reserved.
->>>>>>> 173f04e3
  * @license    http://www.opensource.org/licenses/bsd-license.php  BSD License
  * @version    Release: @package_version@
  * @link       http://pdepend.org/
@@ -103,13 +92,12 @@
     public static function suite()
     {
         $suite = new PHPUnit_Framework_TestSuite('PHP_Depend_Log - AllTests');
-        
-        $suite->addTest(PHP_Depend_Log_Jdepend_AllTests::suite());
-        $suite->addTest(PHP_Depend_Log_Overview_AllTests::suite());
-        $suite->addTest(PHP_Depend_Log_Phpunit_AllTests::suite());
-        $suite->addTest(PHP_Depend_Log_Summary_AllTests::suite());
-        
         $suite->addTestSuite('PHP_Depend_Log_LoggerFactoryTest');
+        $suite->addTestSuite('PHP_Depend_Log_Jdepend_ChartTest');
+        $suite->addTestSuite('PHP_Depend_Log_Jdepend_XmlTest');
+        $suite->addTestSuite('PHP_Depend_Log_Overview_PyramidTest');
+        $suite->addTestSuite('PHP_Depend_Log_Phpunit_XmlTest');
+        $suite->addTestSuite('PHP_Depend_Log_Summary_XmlTest');
         
         return $suite;
     }
