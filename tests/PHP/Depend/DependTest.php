--- conflicted
+++ resolved
@@ -4,11 +4,7 @@
  * 
  * PHP Version 5
  *
-<<<<<<< HEAD
- * Copyright (c) 2008-2009, Manuel Pichler <mapi@pdepend.org>.
-=======
  * Copyright (c) 2008-2010, Manuel Pichler <mapi@pdepend.org>.
->>>>>>> 173f04e3
  * All rights reserved.
  *
  * Redistribution and use in source and binary forms, with or without
@@ -43,11 +39,7 @@
  * @category  QualityAssurance
  * @package   PHP_Depend
  * @author    Manuel Pichler <mapi@pdepend.org>
-<<<<<<< HEAD
- * @copyright 2008-2009 Manuel Pichler. All rights reserved.
-=======
  * @copyright 2008-2010 Manuel Pichler. All rights reserved.
->>>>>>> 173f04e3
  * @license   http://www.opensource.org/licenses/bsd-license.php  BSD License
  * @version   SVN: $Id$
  * @link      http://pdepend.org/
@@ -56,12 +48,8 @@
 require_once dirname(__FILE__) . '/AbstractTest.php';
 
 require_once 'PHP/Depend.php';
-<<<<<<< HEAD
-require_once 'PHP/Reflection/Input/FileExtensionFilter.php';
-=======
 require_once 'PHP/Depend/Input/ExtensionFilter.php';
 require_once 'PHP/Depend/Storage/EngineI.php';
->>>>>>> 173f04e3
 
 /**
  * Test case for PHP_Depend facade.
@@ -69,11 +57,7 @@
  * @category  QualityAssurance
  * @package   PHP_Depend
  * @author    Manuel Pichler <mapi@pdepend.org>
-<<<<<<< HEAD
- * @copyright 2008-2009 Manuel Pichler. All rights reserved.
-=======
  * @copyright 2008-2010 Manuel Pichler. All rights reserved.
->>>>>>> 173f04e3
  * @license   http://www.opensource.org/licenses/bsd-license.php  BSD License
  * @version   Release: @package_version@
  * @link      http://pdepend.org/
@@ -104,9 +88,8 @@
      */
     public function testAddDirectory()
     {
-        $sources = self::createResourceURI('/pdepend/complex');
-        $pdepend = new PHP_Depend();
-        $pdepend->addDirectory($sources);
+        $pdepend = new PHP_Depend();
+        $pdepend->addDirectory(dirname(__FILE__) . '/_code/code-5.2.x');
     }
     
     /**
@@ -116,27 +99,21 @@
      */
     public function testAnalyze()
     {
-        $sources = self::createResourceURI('/pdepend/complex/');
-        $pdepend = new PHP_Depend();
-<<<<<<< HEAD
-        $pdepend->addDirectory($sources);
-        $pdepend->addExtension('php');
-=======
+        $pdepend = new PHP_Depend();
         $pdepend->addDirectory(dirname(__FILE__) . '/_code/code-5.2.x');
         $pdepend->addFileFilter(new PHP_Depend_Input_ExtensionFilter(array('php')));
->>>>>>> 173f04e3
         
         $metrics = $pdepend->analyze();
         
         $expected = array(
-            'package1'  =>  true,
-            'package2'  =>  true,
-            'package3'  =>  true
+            'package1'                                     =>  true,
+            'package2'                                     =>  true,
+            'package3'                                     =>  true
         );
         
         $this->assertType('Iterator', $metrics);
         foreach ($metrics as $metric) {
-            $this->assertType('PHP_Reflection_AST_Package', $metric);
+            $this->assertType('PHP_Depend_Code_Package', $metric);
             
             unset($expected[$metric->getName()]);
         }
@@ -167,24 +144,11 @@
      */
     public function testAnalyzerReturnsEmptyIteratorWhenNoPackageExists()
     {
-        $sources = self::createResourceURI('/pdepend/bad-documentation/');
-        $pdepend = new PHP_Depend();
-<<<<<<< HEAD
-        $pdepend->addDirectory($sources);
-        
-        $message = "The parser doesn't detect package informations within the "
-                 . "analyzed project, please check the documentation blocks for "
-                 . "@package-annotations or use the --bad-documentation option.";
-        
-        $this->setExpectedException('RuntimeException', $message);
-        
-        $pdepend->analyze();        
-=======
+        $pdepend = new PHP_Depend();
         $pdepend->addDirectory(dirname(__FILE__) . '/_code/code-without-comments');
         $pdepend->addFileFilter(new PHP_Depend_Input_ExtensionFilter(array(__METHOD__)));
        
         $this->assertEquals(0, $pdepend->analyze()->count()); 
->>>>>>> 173f04e3
     }
     
     /**
@@ -195,15 +159,9 @@
      */
     public function testAnalyzeSetsWithoutAnnotations()
     {
-        $sources = self::createResourceURI('/pdepend/without-annotations/');
-        $pdepend = new PHP_Depend();
-<<<<<<< HEAD
-        $pdepend->addDirectory($sources);
-        $pdepend->addExtension('inc');
-=======
+        $pdepend = new PHP_Depend();
         $pdepend->addDirectory(dirname(__FILE__) . '/_code');
         $pdepend->addFileFilter(new PHP_Depend_Input_ExtensionFilter(array('inc')));
->>>>>>> 173f04e3
         $pdepend->setWithoutAnnotations();
         $packages = $pdepend->analyze();
         
@@ -225,14 +183,9 @@
      */
     public function testCountClasses()
     {
-        $sources = self::createResourceURI('/pdepend/counting');
-        $pdepend = new PHP_Depend();
-<<<<<<< HEAD
-        $pdepend->addDirectory($sources);
-=======
+        $pdepend = new PHP_Depend();
         $pdepend->addDirectory(dirname(__FILE__) . '/_code/code-5.2.x');
         $pdepend->addFileFilter(new PHP_Depend_Input_ExtensionFilter(array('php')));
->>>>>>> 173f04e3
         $pdepend->analyze();
         
         $this->assertEquals(10, $pdepend->countClasses());
@@ -246,15 +199,13 @@
      */
     public function testCountClassesWithoutAnalyzeFail()
     {
-        $sources = self::createResourceURI('/pdepend/counting');
-        $pdepend = new PHP_Depend();
-        $pdepend->addDirectory($sources);
-        
         $this->setExpectedException(
             'RuntimeException', 
             'countClasses() doesn\'t work before the source was analyzed.'
         );
         
+        $pdepend = new PHP_Depend();
+        $pdepend->addDirectory(dirname(__FILE__) . '/_code/code-5.2.x');
         $pdepend->countClasses();
     }
     
@@ -266,9 +217,8 @@
      */
     public function testCountPackages()
     {
-        $sources = self::createResourceURI('/pdepend/counting');
-        $pdepend = new PHP_Depend();
-        $pdepend->addDirectory($sources);
+        $pdepend = new PHP_Depend();
+        $pdepend->addDirectory(dirname(__FILE__) . '/_code/code-5.2.x');
         $pdepend->analyze();
         
         $this->assertEquals(4, $pdepend->countPackages());
@@ -282,29 +232,26 @@
      */
     public function testCountPackagesWithoutAnalyzeFail()
     {
-        $sources = self::createResourceURI('/pdepend/counting');
-        $pdepend = new PHP_Depend();
-        $pdepend->addDirectory($sources);
-        
         $this->setExpectedException(
             'RuntimeException', 
             'countPackages() doesn\'t work before the source was analyzed.'
         );
         
+        $pdepend = new PHP_Depend();
+        $pdepend->addDirectory(dirname(__FILE__) . '/_code/code-5.2.x');
         $pdepend->countPackages();
     }
     
     /**
      * Tests that the {@link PHP_Depend::getPackage()} method returns the 
-     * expected {@link PHP_Reflection_AST_Package} objects.
+     * expected {@link PHP_Depend_Code_Package} objects.
      *
      * @return void
      */
     public function testGetPackage()
     {
-        $sources = self::createResourceURI('/pdepend/counting');
-        $pdepend = new PHP_Depend();
-        $pdepend->addDirectory($sources);
+        $pdepend = new PHP_Depend();
+        $pdepend->addDirectory(dirname(__FILE__) . '/_code/code-5.2.x');
         $pdepend->analyze();
         
         $packages = array(
@@ -313,7 +260,7 @@
             'package3'
         );
         
-        $className = 'PHP_Reflection_AST_Package';
+        $className = 'PHP_Depend_Code_Package';
         
         foreach ($packages as $package) {
             $this->assertType($className, $pdepend->getPackage($package));
@@ -328,15 +275,13 @@
      */
     public function testGetPackageWithoutAnalyzeFail()
     {
-        $sources = self::createResourceURI('/pdepend/counting');
-        $pdepend = new PHP_Depend();
-        $pdepend->addDirectory($sources);
-        
         $this->setExpectedException(
             'RuntimeException', 
             'getPackage() doesn\'t work before the source was analyzed.'
         );
         
+        $pdepend = new PHP_Depend();
+        $pdepend->addDirectory(dirname(__FILE__) . '/_code/code-5.2.x');
         $pdepend->getPackage('package1');
     }
     
@@ -348,31 +293,28 @@
      */
     public function testGetPackageWithUnknownPackageFail()
     {
-        $sources = self::createResourceURI('/pdepend/counting');
-        $pdepend = new PHP_Depend();
-        $pdepend->addDirectory($sources);
-        $pdepend->analyze();
-        
         $this->setExpectedException(
             'OutOfBoundsException', 
             'Unknown package "package0".'
         );
         
+        $pdepend = new PHP_Depend();
+        $pdepend->addDirectory(dirname(__FILE__) . '/_code/code-5.2.x');
+        $pdepend->analyze();
         $pdepend->getPackage('package0');
     }
     
     /**
      * Tests that the {@link PHP_Depend::getPackages()} method returns the 
-     * expected {@link PHP_Reflection_AST_Package} objects and reuses the result of
+     * expected {@link PHP_Depend_Code_Package} objects and reuses the result of
      * {@link PHP_Depend::analyze()}.
      *
      * @return void
      */
     public function testGetPackages()
     {
-        $sources = self::createResourceURI('/pdepend/counting');
-        $pdepend = new PHP_Depend();
-        $pdepend->addDirectory($sources);
+        $pdepend = new PHP_Depend();
+        $pdepend->addDirectory(dirname(__FILE__) . '/_code/code-5.2.x');
         
         $package1 = $pdepend->analyze();
         $package2 = $pdepend->getPackages();
@@ -391,15 +333,13 @@
      */
     public function testGetPackagesWithoutAnalyzeFail()
     {
-        $sources = self::createResourceURI('/pdepend/counting');
-        $pdepend = new PHP_Depend();
-        $pdepend->addDirectory($sources);
-        
         $this->setExpectedException(
             'RuntimeException', 
             'getPackages() doesn\'t work before the source was analyzed.'
         );
         
+        $pdepend = new PHP_Depend();
+        $pdepend->addDirectory(dirname(__FILE__) . '/_code/code-5.2.x');
         $pdepend->getPackages();
     }
 
@@ -410,14 +350,8 @@
      */
     public function testSupportForSingleFileIssue90()
     {
-        $sources = self::createResourceURI('/pdepend/bad-documentation/');
-        $pdepend = new PHP_Depend();
-<<<<<<< HEAD
-        $pdepend->addDirectory($sources);
-        $pdepend->setSupportBadDocumentation();
-=======
+        $pdepend = new PHP_Depend();
         $pdepend->addFile(dirname(__FILE__) . '/_code/issues/090.php');
->>>>>>> 173f04e3
         $pdepend->analyze();
 
         $packages = $pdepend->getPackages();
