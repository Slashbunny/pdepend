--- conflicted
+++ resolved
@@ -4,11 +4,7 @@
  *
  * PHP Version 5
  *
-<<<<<<< HEAD
- * Copyright (c) 2008-2009, Manuel Pichler <mapi@pdepend.org>.
-=======
  * Copyright (c) 2008-2010, Manuel Pichler <mapi@pdepend.org>.
->>>>>>> 759be6d3
  * All rights reserved.
  *
  * Redistribution and use in source and binary forms, with or without
@@ -44,11 +40,7 @@
  * @package    PHP_Depend
  * @subpackage TextUI
  * @author     Manuel Pichler <mapi@pdepend.org>
-<<<<<<< HEAD
- * @copyright  2008-2009 Manuel Pichler. All rights reserved.
-=======
  * @copyright  2008-2010 Manuel Pichler. All rights reserved.
->>>>>>> 759be6d3
  * @license    http://www.opensource.org/licenses/bsd-license.php  BSD License
  * @version    SVN: $Id$
  * @link       http://pdepend.org/
@@ -66,11 +58,7 @@
  * @package    PHP_Depend
  * @subpackage TextUI
  * @author     Manuel Pichler <mapi@pdepend.org>
-<<<<<<< HEAD
- * @copyright  2008-2009 Manuel Pichler. All rights reserved.
-=======
  * @copyright  2008-2010 Manuel Pichler. All rights reserved.
->>>>>>> 759be6d3
  * @license    http://www.opensource.org/licenses/bsd-license.php  BSD License
  * @version    Release: @package_version@
  * @link       http://pdepend.org/
@@ -193,38 +181,23 @@
      */
     public function testCommandStartsProcessWithDummyLogger()
     {
-<<<<<<< HEAD
-        $logFile = self::createRunResourceURI('/pdepend.dummy');
-        $source  = self::createResourceURI('/textui/without-annotations');
-        
-=======
         $logFile = self::createRunResourceURI('pdepend.dummy');
         $source  = realpath(dirname(__FILE__) . '/../_code');
 
->>>>>>> 759be6d3
         set_include_path(get_include_path() . PATH_SEPARATOR . dirname(__FILE__));
 
         $argv = array(
-            '--suffix=php',
+            '--suffix=inc',
             '--ignore=code-5.2.x',
             '--exclude=pdepend.test2',
             '--dummy-logger=' . $logFile,
             $source
         );
-<<<<<<< HEAD
-        
-        $this->assertFileNotExists($logFile);
-        list($exitCode, $actual) = $this->_executeCommand($argv);
-        $this->assertFileExists($logFile);
-        
-        $this->assertEquals(PHP_Depend_TextUI_Runner::SUCCESS_EXIT, $exitCode);
-=======
 
         list($exitCode, $actual) = $this->_executeCommand($argv);
 
         $this->assertEquals(PHP_Depend_TextUI_Runner::SUCCESS_EXIT, $exitCode);
         $this->assertFileExists($logFile);
->>>>>>> 759be6d3
     }
 
     /**
@@ -255,48 +228,6 @@
      */
     public function testCommandHandlesWithoutAnnotationsOptionCorrect()
     {
-<<<<<<< HEAD
-        $logFile = self::createRunResourceURI('/pdepend.dummy');
-        $source  = self::createResourceURI('/textui/without-annotations/');
-        
-        $argv = array(
-            '--suffix=php',
-            '--without-annotations',
-            '--coderank-mode=property',
-            '--dummy-logger=' . $logFile,
-            $source
-        );
-        
-        $this->assertFileNotExists($logFile);
-        list($exitCode, $actual) = $this->_executeCommand($argv);
-        $this->assertFileExists($logFile);
-        
-        $data = unserialize(file_get_contents($logFile));
-        
-        $code = $data['code'];
-        $this->assertType('PHP_Reflection_AST_Iterator', $code);
-        $this->assertEquals(2, $code->count());
-        
-        $code->rewind();
-        
-        $package = $code->current();
-        $this->assertType('PHP_Reflection_AST_Package', $package);
-        $this->assertEquals('pdepend.test', $package->getName());
-        
-        $this->assertEquals(1, $package->getFunctions()->count());
-        $this->assertEquals(1, $package->getClasses()->count());
-        
-        $function = $package->getFunctions()->current();
-        $this->assertType('PHP_Reflection_AST_Function', $function);
-        $this->assertEquals('foo', $function->getName());
-        $this->assertEquals(0, $function->getExceptionTypes()->count());
-        
-        $code->next();
-        
-        $package = $code->current();
-        $this->assertType('PHP_Reflection_AST_Package', $package);
-        $this->assertEquals('pdepend.test2', $package->getName());
-=======
         $expected = array(
             'pdepend.test'  =>  array(
                 'functions'   =>  1,
@@ -322,7 +253,6 @@
         );
 
         $this->assertEquals($expected, $actual);
->>>>>>> 759be6d3
     }
 
     /**
@@ -336,20 +266,6 @@
      */
     public function testCommandHandlesBadDocumentedSourceCode()
     {
-<<<<<<< HEAD
-        $logFile = self::createRunResourceURI('/pdepend.dummy');
-        $source  = self::createResourceURI('/textui/bad-documentation/');
-        
-        $argv = array(
-            '--bad-documentation',
-            '--dummy-logger=' . $logFile,
-            $source
-        );
-        
-        $this->assertFileNotExists($logFile);
-        list($exitCode, $actual) = $this->_executeCommand($argv);
-        $this->assertFileExists($logFile);
-=======
         $expected = array(
             '+global'  =>  array(
                 'functions'   =>  1,
@@ -387,23 +303,9 @@
         }
 
         $this->_executeCommand($argv);
->>>>>>> 759be6d3
         
         $data = unserialize(file_get_contents($logFile));
         $code = $data['code'];
-<<<<<<< HEAD
-        $this->assertType('PHP_Reflection_AST_Iterator', $code);
-        $this->assertEquals(1, $code->count());
-        
-        $code->rewind();
-        
-        $package = $code->current();
-        $this->assertType('PHP_Reflection_AST_Package', $package);
-        $this->assertEquals(PHP_Reflection_BuilderI::PKG_UNKNOWN, $package->getName());
-        
-        $this->assertEquals(7, $package->getClasses()->count());
-        $this->assertEquals(3, $package->getInterfaces()->count());
-=======
 
         $actual = array();
         foreach ($code as $package) {
@@ -422,7 +324,6 @@
         ksort($actual);
 
         return $actual;
->>>>>>> 759be6d3
     }
 
     /**
@@ -440,22 +341,12 @@
         if (($backup = ini_set('html_errors', 'off')) === false) {
             $this->markTestSkipped('Cannot alter ini setting "html_errors".');
         }
-<<<<<<< HEAD
-        
-        $file = self::createRunResourceURI('/pdepend.dummy');
-        $argv = array(
-            '-d',
-            'html_errors',
-            '--dummy-logger=' . $file,
-            dirname(__FILE__)
-=======
 
         $argv = array(
             '-d',
             'html_errors',
             '--dummy-logger=' . self::createRunResourceURI('pdepend.dummy'),
             __FILE__
->>>>>>> 759be6d3
         );
 
         list($exitCode, $actual) = $this->_executeCommand($argv);
@@ -481,22 +372,12 @@
         if (($backup = ini_set('html_errors', 'on')) === false) {
             $this->markTestSkipped('Cannot alter ini setting "html_errors".');
         }
-<<<<<<< HEAD
-        
-        $file = self::createRunResourceURI('/pdepend.dummy');
-        $argv = array(
-            '-d',
-            'html_errors=off',
-            '--dummy-logger=' . $file,
-            dirname(__FILE__)
-=======
 
         $argv = array(
             '-d',
             'html_errors=off',
             '--dummy-logger=' . self::createRunResourceURI('pdepend.dummy'),
             __FILE__
->>>>>>> 759be6d3
         );
 
         list($exitCode, $actual) = $this->_executeCommand($argv);
@@ -520,11 +401,7 @@
     public function testCommandHandlesConfigurationFileCorrect()
     {
         // Sample config file
-<<<<<<< HEAD
-        $configFile = self::createRunResourceURI('/config.xml');
-=======
         $configFile = self::createRunResourceURI('config.xml');
->>>>>>> 759be6d3
         // Write a dummy config file.
         file_put_contents(
             $configFile,
@@ -533,34 +410,18 @@
                <test />
              </configuration>'
         );
-<<<<<<< HEAD
-        
-        $file = self::createRunResourceURI('/pdepend.dummy');
-        $argv = array(
-            '--configuration=' . $configFile,
-            '--dummy-logger=' . $file,
-            dirname(__FILE__)
-=======
 
         $argv = array(
             '--configuration=' . $configFile,
             '--dummy-logger=' . self::createRunResourceURI('pdepend.dummy'),
             __FILE__
->>>>>>> 759be6d3
         );
 
         // Result previous instance
         PHP_Depend_Util_ConfigurationInstance::set(null);
 
         list($exitCode, $actual) = $this->_executeCommand($argv);
-<<<<<<< HEAD
-        
-        $this->assertEquals(PHP_Depend_TextUI_Runner::SUCCESS_EXIT, $exitCode);
-        $this->assertNotNull(PHP_Depend_Util_ConfigurationInstance::get());
-        
-=======
-
->>>>>>> 759be6d3
+
         $test = isset(PHP_Depend_Util_ConfigurationInstance::get()->test);
         $this->assertTrue($test);
     }
@@ -591,26 +452,13 @@
      */
     public function testTextUiCommandFailesWithExpectedErrorCodeWhenCoverageReportFileDoesNotExist()
     {
-<<<<<<< HEAD
-        $file = self::createRunResourceURI('/config.xml');
-        $argv = array(
-            '--configuration=' . $file,
-            dirname(__FILE__)
-=======
         $argv = array(
             '--coverage-report=' . self::createRunResourceURI('foobar'),
             '--dummy-logger=' . self::createRunResourceURI('pdepend.dummy'),
             __FILE__,
->>>>>>> 759be6d3
-        );
-
-        list($exitCode, $actual) = $this->_executeCommand($argv);
-<<<<<<< HEAD
-        
-        $expected = "The configuration file '{$file}' doesn't exist.\n\n";
-        $this->assertTrue(strpos($actual, $expected) === 0);
-        $this->assertEquals(PHP_Depend_TextUI_Command::CLI_ERROR, $exitCode);
-=======
+        );
+
+        list($exitCode, $actual) = $this->_executeCommand($argv);
 
         $this->assertEquals(PHP_Depend_TextUI_Command::INPUT_ERROR, $exitCode);
     }
@@ -659,7 +507,6 @@
             sprintf('The configuration file "%s" doesn\'t exist.', $configFile),
             $actual
         );
->>>>>>> 759be6d3
     }
 
     /**
