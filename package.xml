--- conflicted
+++ resolved
@@ -24,26 +24,8 @@
   </stability>
   <license uri="http://www.opensource.org/licenses/bsd-license.php">BSD License</license>
   <notes>
-<<<<<<< HEAD
-- Implemented #97: Replace current token approach in CCN- and NPath-Analyzer
-  with AST-Nodes. Implemented in svn revision #1248.
-- Implemented #125: PHP_Depend silently parses list statements. Fixed in
-  svn revision #1223. Thanks to Joey Mazzarelli for providing this patch.
-- Implemented #126: Generate reproducable node identifiers instead of
-  random numbers. Implemented in svn revision #1244.
-- Fixed #128: Variable variables in foreach statement cause an exception.
-  Fixed in svn revision #1237.
-- Fixed #133: Fatal error: Maximum function nesting level of '100' reached,
-  aborting! in /usr/share/pear/PHP/Depend/Util/Log.php on line 109. Fixed
-  in svn revision #1257.
-- Fixed #134: ASTReturnStatement is not derived from ASTStatement. Fixed
-  in svn revision #1250.
-- Fixed #135: Several Statement classes do not inherit ASTStatement. Fixed
-  in svn revision #1255.
-=======
 - Fixed #145: Incorrect require_once statement in ASTSwitchStatement
   source file. Fixed in svn revision #
->>>>>>> 8fe94161
   </notes>
   <contents>
     <dir name="/">
