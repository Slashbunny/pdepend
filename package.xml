<?xml version="1.0" encoding="UTF-8"?>
<package xmlns="http://pear.php.net/dtd/package-2.0" xmlns:tasks="http://pear.php.net/dtd/tasks-1.0" xmlns:xsi="http://www.w3.org/2001/XMLSchema-instance" packagerversion="1.9.0" version="2.0" xsi:schemaLocation="http://pear.php.net/dtd/tasks-1.0                         http://pear.php.net/dtd/tasks-1.0.xsd                         http://pear.php.net/dtd/package-2.0                         http://pear.php.net/dtd/package-2.0.xsd">
  <name>PHP_Depend</name>
  <channel>pear.pdepend.org</channel>
  <summary>PHP_Depend design quality metrics for PHP packages</summary>
  <description>PHP_Depend is an adaption of the Java design quality metrics software JDepend
and the NDepend metric tool.
    </description>
  <lead>
    <name>Manuel Pichler</name>
    <user>mapi</user>
    <email>mapi@pdepend.org</email>
    <active>yes</active>
  </lead>
<<<<<<< HEAD
  <date>2010-07-29</date>
  <time>20:08:44</time>
  <version>
    <release>0.9.17</release>
=======
  <date>2010-09-03</date>
  <time>20:08:44</time>
  <version>
    <release>0.9.18</release>
>>>>>>> 53ec752e
    <api>1.0.0</api>
  </version>
  <stability>
    <release>beta</release>
    <api>stable</api>
  </stability>
  <license uri="http://www.opensource.org/licenses/bsd-license.php">BSD License</license>
  <notes>
<<<<<<< HEAD
- Fixed #156: Temp Folder /tmp/pdpend_storage-1000 grows very large.
  Fixed with Sebastian Marek's patch in svn revision #1335.
=======
- Fixed #161: Unexpected token: -&gt; in foreach statement. Fixed in
  subversion revision #1347.
>>>>>>> 53ec752e
  </notes>
  <contents>
    <dir name="/">
      <file md5sum="e057930bdc257a38991cee0b6af3f229" name="pdepend.bat" role="script">
        <tasks:replace from="@package_version@" to="version" type="package-info"/>
        <tasks:replace from="@php_bin@" to="php_bin" type="pear-config"/>
        <tasks:replace from="@bin_dir@" to="bin_dir" type="pear-config"/>
      </file>
      <file md5sum="b2085ad03e0822d0057c00dc06e3c205" name="pdepend.php" role="script">
        <tasks:replace from="@package_version@" to="version" type="package-info"/>
        <tasks:replace from="/usr/bin/env php" to="php_bin" type="pear-config"/>
        <tasks:replace from="@php_bin@" to="php_bin" type="pear-config"/>
      </file>
      <dir name="PHP">
        <dir name="Depend">
          <dir name="DbusUI">
            <file name="ResultPrinter.php" role="php">
              <tasks:replace from="@package_version@" to="version" type="package-info"/>
            </file>
          </dir>
          <dir name="Code">
            <dir name="Filter">
              <file name="Package.php" role="php">
                <tasks:replace from="@package_version@" to="version" type="package-info"/>
              </file>
              <file name="Collection.php" role="php">
                <tasks:replace from="@package_version@" to="version" type="package-info"/>
              </file>
              <file name="Null.php" role="php">
<<<<<<< HEAD
                <tasks:replace from="@package_version@" to="version" type="package-info"/>
              </file>
            </dir>
            <file name="ASTStringIndexExpression.php" role="php">
              <tasks:replace from="@package_version@" to="version" type="package-info"/>
            </file>
            <file name="ASTFormalParameters.php" role="php">
              <tasks:replace from="@package_version@" to="version" type="package-info"/>
            </file>
            <file name="Package.php" role="php">
              <tasks:replace from="@package_version@" to="version" type="package-info"/>
            </file>
            <file name="ASTMethodPostfix.php" role="php">
              <tasks:replace from="@package_version@" to="version" type="package-info"/>
            </file>
            <file name="ASTScopeStatement.php" role="php">
              <tasks:replace from="@package_version@" to="version" type="package-info"/>
            </file>
            <file name="ASTForStatement.php" role="php">
              <tasks:replace from="@package_version@" to="version" type="package-info"/>
            </file>
            <file name="ASTHeredoc.php" role="php">
              <tasks:replace from="@package_version@" to="version" type="package-info"/>
            </file>
            <file name="ASTParentReference.php" role="php">
              <tasks:replace from="@package_version@" to="version" type="package-info"/>
            </file>
            <file name="NodeI.php" role="php">
              <tasks:replace from="@package_version@" to="version" type="package-info"/>
            </file>
            <file name="ASTCompoundExpression.php" role="php">
              <tasks:replace from="@package_version@" to="version" type="package-info"/>
            </file>
            <file name="ASTAssignmentExpression.php" role="php">
              <tasks:replace from="@package_version@" to="version" type="package-info"/>
            </file>
            <file name="ASTFormalParameter.php" role="php">
              <tasks:replace from="@package_version@" to="version" type="package-info"/>
            </file>
            <file name="ASTCompoundVariable.php" role="php">
              <tasks:replace from="@package_version@" to="version" type="package-info"/>
            </file>
            <file name="ASTLogicalAndExpression.php" role="php">
              <tasks:replace from="@package_version@" to="version" type="package-info"/>
            </file>
            <file name="Method.php" role="php">
              <tasks:replace from="@package_version@" to="version" type="package-info"/>
            </file>
            <file name="ASTLogicalXorExpression.php" role="php">
              <tasks:replace from="@package_version@" to="version" type="package-info"/>
            </file>
            <file name="ASTClassOrInterfaceReference.php" role="php">
              <tasks:replace from="@package_version@" to="version" type="package-info"/>
            </file>
            <file name="ASTVariable.php" role="php">
              <tasks:replace from="@package_version@" to="version" type="package-info"/>
            </file>
            <file name="ASTSwitchStatement.php" role="php">
              <tasks:replace from="@package_version@" to="version" type="package-info"/>
            </file>
            <file name="Value.php" role="php">
              <tasks:replace from="@package_version@" to="version" type="package-info"/>
            </file>
            <file name="ASTFieldDeclaration.php" role="php">
              <tasks:replace from="@package_version@" to="version" type="package-info"/>
            </file>
            <file name="ASTCastExpression.php" role="php">
              <tasks:replace from="@package_version@" to="version" type="package-info"/>
            </file>
            <file name="ASTForUpdate.php" role="php">
              <tasks:replace from="@package_version@" to="version" type="package-info"/>
            </file>
            <file name="ASTConstantDefinition.php" role="php">
              <tasks:replace from="@package_version@" to="version" type="package-info"/>
            </file>
            <file name="ASTStatement.php" role="php">
              <tasks:replace from="@package_version@" to="version" type="package-info"/>
            </file>
            <file name="ASTThrowStatement.php" role="php">
              <tasks:replace from="@package_version@" to="version" type="package-info"/>
            </file>
            <file name="ASTStaticReference.php" role="php">
              <tasks:replace from="@package_version@" to="version" type="package-info"/>
            </file>
            <file name="ASTPostfixExpression.php" role="php">
              <tasks:replace from="@package_version@" to="version" type="package-info"/>
            </file>
            <file name="ASTListExpression.php" role="php">
              <tasks:replace from="@package_version@" to="version" type="package-info"/>
            </file>
            <file name="ASTComment.php" role="php">
              <tasks:replace from="@package_version@" to="version" type="package-info"/>
            </file>
            <file name="ASTForInit.php" role="php">
              <tasks:replace from="@package_version@" to="version" type="package-info"/>
            </file>
            <file name="AbstractClassOrInterface.php" role="php">
              <tasks:replace from="@package_version@" to="version" type="package-info"/>
            </file>
            <file name="NodeIterator.php" role="php">
              <tasks:replace from="@package_version@" to="version" type="package-info"/>
            </file>
            <file name="ASTPrimitiveType.php" role="php">
              <tasks:replace from="@package_version@" to="version" type="package-info"/>
            </file>
            <file name="ASTVariableVariable.php" role="php">
              <tasks:replace from="@package_version@" to="version" type="package-info"/>
            </file>
            <file name="ASTLogicalOrExpression.php" role="php">
              <tasks:replace from="@package_version@" to="version" type="package-info"/>
            </file>
            <file name="ASTRequireExpression.php" role="php">
              <tasks:replace from="@package_version@" to="version" type="package-info"/>
            </file>
            <file name="ASTWhileStatement.php" role="php">
              <tasks:replace from="@package_version@" to="version" type="package-info"/>
            </file>
            <file name="ASTPropertyPostfix.php" role="php">
              <tasks:replace from="@package_version@" to="version" type="package-info"/>
            </file>
            <file name="ASTGlobalStatement.php" role="php">
              <tasks:replace from="@package_version@" to="version" type="package-info"/>
            </file>
            <file name="ASTPreDecrementExpression.php" role="php">
              <tasks:replace from="@package_version@" to="version" type="package-info"/>
            </file>
            <file name="ASTIncludeExpression.php" role="php">
              <tasks:replace from="@package_version@" to="version" type="package-info"/>
            </file>
            <file name="ASTInstanceOfExpression.php" role="php">
              <tasks:replace from="@package_version@" to="version" type="package-info"/>
            </file>
            <file name="ASTFunctionPostfix.php" role="php">
              <tasks:replace from="@package_version@" to="version" type="package-info"/>
            </file>
            <file name="File.php" role="php">
              <tasks:replace from="@package_version@" to="version" type="package-info"/>
            </file>
            <file name="ASTEvalExpression.php" role="php">
              <tasks:replace from="@package_version@" to="version" type="package-info"/>
            </file>
            <file name="ASTGotoStatement.php" role="php">
              <tasks:replace from="@package_version@" to="version" type="package-info"/>
            </file>
            <file name="ASTReturnStatement.php" role="php">
              <tasks:replace from="@package_version@" to="version" type="package-info"/>
            </file>
            <file name="ASTString.php" role="php">
              <tasks:replace from="@package_version@" to="version" type="package-info"/>
            </file>
            <file name="ASTClosure.php" role="php">
              <tasks:replace from="@package_version@" to="version" type="package-info"/>
            </file>
            <file name="ASTElseIfStatement.php" role="php">
              <tasks:replace from="@package_version@" to="version" type="package-info"/>
            </file>
            <file name="ASTConditionalExpression.php" role="php">
              <tasks:replace from="@package_version@" to="version" type="package-info"/>
            </file>
            <file name="ASTNode.php" role="php">
              <tasks:replace from="@package_version@" to="version" type="package-info"/>
            </file>
            <file name="ASTNodeI.php" role="php">
              <tasks:replace from="@package_version@" to="version" type="package-info"/>
            </file>
            <file name="ASTPreIncrementExpression.php" role="php">
              <tasks:replace from="@package_version@" to="version" type="package-info"/>
            </file>
            <file name="ASTClassReference.php" role="php">
              <tasks:replace from="@package_version@" to="version" type="package-info"/>
            </file>
            <file name="ASTConstant.php" role="php">
              <tasks:replace from="@package_version@" to="version" type="package-info"/>
            </file>
            <file name="ASTUnaryExpression.php" role="php">
              <tasks:replace from="@package_version@" to="version" type="package-info"/>
            </file>
            <file name="ASTIssetExpression.php" role="php">
              <tasks:replace from="@package_version@" to="version" type="package-info"/>
            </file>
            <file name="Interface.php" role="php">
              <tasks:replace from="@package_version@" to="version" type="package-info"/>
            </file>
            <file name="ASTInterfaceReference.php" role="php">
              <tasks:replace from="@package_version@" to="version" type="package-info"/>
            </file>
            <file name="ASTDoWhileStatement.php" role="php">
              <tasks:replace from="@package_version@" to="version" type="package-info"/>
            </file>
            <file name="ASTLabelStatement.php" role="php">
              <tasks:replace from="@package_version@" to="version" type="package-info"/>
            </file>
            <file name="ASTArrayIndexExpression.php" role="php">
              <tasks:replace from="@package_version@" to="version" type="package-info"/>
            </file>
            <file name="ASTArguments.php" role="php">
              <tasks:replace from="@package_version@" to="version" type="package-info"/>
            </file>
            <file name="ASTTypeNode.php" role="php">
              <tasks:replace from="@package_version@" to="version" type="package-info"/>
            </file>
            <file name="Class.php" role="php">
              <tasks:replace from="@package_version@" to="version" type="package-info"/>
            </file>
            <file name="ASTExitExpression.php" role="php">
              <tasks:replace from="@package_version@" to="version" type="package-info"/>
            </file>
            <file name="ASTAllocationExpression.php" role="php">
              <tasks:replace from="@package_version@" to="version" type="package-info"/>
            </file>
            <file name="ASTIfStatement.php" role="php">
              <tasks:replace from="@package_version@" to="version" type="package-info"/>
            </file>
            <file name="ASTEchoStatement.php" role="php">
              <tasks:replace from="@package_version@" to="version" type="package-info"/>
            </file>
            <file name="FilterI.php" role="php">
              <tasks:replace from="@package_version@" to="version" type="package-info"/>
            </file>
            <file name="AbstractCallable.php" role="php">
              <tasks:replace from="@package_version@" to="version" type="package-info"/>
            </file>
            <file name="ASTScope.php" role="php">
              <tasks:replace from="@package_version@" to="version" type="package-info"/>
            </file>
            <file name="ASTExpression.php" role="php">
              <tasks:replace from="@package_version@" to="version" type="package-info"/>
            </file>
            <file name="ASTStaticVariableDeclaration.php" role="php">
              <tasks:replace from="@package_version@" to="version" type="package-info"/>
            </file>
            <file name="ASTTryStatement.php" role="php">
              <tasks:replace from="@package_version@" to="version" type="package-info"/>
            </file>
            <file name="ASTSwitchLabel.php" role="php">
              <tasks:replace from="@package_version@" to="version" type="package-info"/>
            </file>
            <file name="ASTCatchStatement.php" role="php">
              <tasks:replace from="@package_version@" to="version" type="package-info"/>
            </file>
            <file name="ClassOrInterfaceReferenceIterator.php" role="php">
              <tasks:replace from="@package_version@" to="version" type="package-info"/>
            </file>
            <file name="Property.php" role="php">
              <tasks:replace from="@package_version@" to="version" type="package-info"/>
            </file>
            <file name="ASTVisitorI.php" role="php">
              <tasks:replace from="@package_version@" to="version" type="package-info"/>
            </file>
            <file name="ASTConstantDeclarator.php" role="php">
              <tasks:replace from="@package_version@" to="version" type="package-info"/>
            </file>
            <file name="ASTLiteral.php" role="php">
              <tasks:replace from="@package_version@" to="version" type="package-info"/>
            </file>
            <file name="AbstractItem.php" role="php">
              <tasks:replace from="@package_version@" to="version" type="package-info"/>
            </file>
            <file name="ASTBooleanOrExpression.php" role="php">
              <tasks:replace from="@package_version@" to="version" type="package-info"/>
            </file>
            <file name="ASTCloneExpression.php" role="php">
              <tasks:replace from="@package_version@" to="version" type="package-info"/>
            </file>
            <file name="ASTBooleanAndExpression.php" role="php">
              <tasks:replace from="@package_version@" to="version" type="package-info"/>
            </file>
            <file name="Function.php" role="php">
              <tasks:replace from="@package_version@" to="version" type="package-info"/>
            </file>
            <file name="ASTSelfReference.php" role="php">
              <tasks:replace from="@package_version@" to="version" type="package-info"/>
            </file>
            <file name="ASTContinueStatement.php" role="php">
              <tasks:replace from="@package_version@" to="version" type="package-info"/>
            </file>
            <file name="ASTIdentifier.php" role="php">
              <tasks:replace from="@package_version@" to="version" type="package-info"/>
            </file>
            <file name="Closure.php" role="php">
              <tasks:replace from="@package_version@" to="version" type="package-info"/>
            </file>
            <file name="ASTMemberPrimaryPrefix.php" role="php">
              <tasks:replace from="@package_version@" to="version" type="package-info"/>
            </file>
            <file name="ASTVariableDeclarator.php" role="php">
              <tasks:replace from="@package_version@" to="version" type="package-info"/>
            </file>
            <file name="ASTInvocation.php" role="php">
              <tasks:replace from="@package_version@" to="version" type="package-info"/>
            </file>
            <file name="ASTArrayType.php" role="php">
              <tasks:replace from="@package_version@" to="version" type="package-info"/>
            </file>
            <file name="ASTUnsetStatement.php" role="php">
              <tasks:replace from="@package_version@" to="version" type="package-info"/>
            </file>
            <file name="ASTBreakStatement.php" role="php">
              <tasks:replace from="@package_version@" to="version" type="package-info"/>
            </file>
            <file name="ASTForeachStatement.php" role="php">
              <tasks:replace from="@package_version@" to="version" type="package-info"/>
            </file>
            <file name="Parameter.php" role="php">
              <tasks:replace from="@package_version@" to="version" type="package-info"/>
            </file>
            <file name="ASTConstantPostfix.php" role="php">
              <tasks:replace from="@package_version@" to="version" type="package-info"/>
            </file>
          </dir>
          <dir name="TextUI">
            <file name="ResultPrinter.php" role="php">
              <tasks:replace from="@package_version@" to="version" type="package-info"/>
            </file>
            <file name="Command.php" role="php">
              <tasks:replace from="@package_version@" to="version" type="package-info"/>
            </file>
            <file name="Runner.php" role="php">
              <tasks:replace from="@package_version@" to="version" type="package-info"/>
            </file>
          </dir>
          <dir name="Util">
            <dir name="Coverage">
              <file name="Factory.php" role="php">
                <tasks:replace from="@package_version@" to="version" type="package-info"/>
              </file>
              <file name="CloverReport.php" role="php">
                <tasks:replace from="@package_version@" to="version" type="package-info"/>
              </file>
              <file name="Report.php" role="php">
                <tasks:replace from="@package_version@" to="version" type="package-info"/>
              </file>
            </dir>
            <file name="Log.php" role="php">
              <tasks:replace from="@package_version@" to="version" type="package-info"/>
            </file>
            <file name="Configuration.php" role="php">
              <tasks:replace from="@package_version@" to="version" type="package-info"/>
            </file>
            <file name="Type.php" role="php">
              <tasks:replace from="@package_version@" to="version" type="package-info"/>
            </file>
            <file name="UuidBuilder.php" role="php">
              <tasks:replace from="@package_version@" to="version" type="package-info"/>
            </file>
            <file name="ImageConvert.php" role="php">
              <tasks:replace from="@package_version@" to="version" type="package-info"/>
            </file>
            <file name="FileUtil.php" role="php">
              <tasks:replace from="@package_version@" to="version" type="package-info"/>
            </file>
            <file name="MathUtil.php" role="php">
              <tasks:replace from="@package_version@" to="version" type="package-info"/>
            </file>
            <file name="ConfigurationInstance.php" role="php">
              <tasks:replace from="@package_version@" to="version" type="package-info"/>
            </file>
          </dir>
          <dir name="Parser">
            <file name="TokenException.php" role="php">
              <tasks:replace from="@package_version@" to="version" type="package-info"/>
            </file>
            <file name="InvalidStateException.php" role="php">
              <tasks:replace from="@package_version@" to="version" type="package-info"/>
            </file>
            <file name="TokenStack.php" role="php">
              <tasks:replace from="@package_version@" to="version" type="package-info"/>
            </file>
            <file name="Exception.php" role="php">
              <tasks:replace from="@package_version@" to="version" type="package-info"/>
            </file>
            <file name="FunctionNameParserImpl.php" role="php">
              <tasks:replace from="@package_version@" to="version" type="package-info"/>
            </file>
            <file name="MissingValueException.php" role="php">
              <tasks:replace from="@package_version@" to="version" type="package-info"/>
            </file>
            <file name="SymbolTable.php" role="php">
              <tasks:replace from="@package_version@" to="version" type="package-info"/>
            </file>
            <file name="FunctionNameParser.php" role="php">
              <tasks:replace from="@package_version@" to="version" type="package-info"/>
            </file>
            <file name="TokenStreamEndException.php" role="php">
              <tasks:replace from="@package_version@" to="version" type="package-info"/>
            </file>
            <file name="UnexpectedTokenException.php" role="php">
              <tasks:replace from="@package_version@" to="version" type="package-info"/>
            </file>
          </dir>
          <dir name="Builder">
            <file name="Default.php" role="php">
              <tasks:replace from="@package_version@" to="version" type="package-info"/>
            </file>
          </dir>
          <dir name="Visitor">
            <file name="AbstractListener.php" role="php">
              <tasks:replace from="@package_version@" to="version" type="package-info"/>
            </file>
            <file name="ListenerI.php" role="php">
              <tasks:replace from="@package_version@" to="version" type="package-info"/>
            </file>
            <file name="AbstractVisitor.php" role="php">
              <tasks:replace from="@package_version@" to="version" type="package-info"/>
            </file>
          </dir>
          <dir name="Input">
            <file name="Iterator.php" role="php">
              <tasks:replace from="@package_version@" to="version" type="package-info"/>
            </file>
            <file name="ExcludePathFilter.php" role="php">
              <tasks:replace from="@package_version@" to="version" type="package-info"/>
            </file>
            <file name="CompositeFilter.php" role="php">
              <tasks:replace from="@package_version@" to="version" type="package-info"/>
            </file>
            <file name="ExtensionFilter.php" role="php">
              <tasks:replace from="@package_version@" to="version" type="package-info"/>
            </file>
            <file name="FilterI.php" role="php">
              <tasks:replace from="@package_version@" to="version" type="package-info"/>
            </file>
          </dir>
          <dir name="Storage">
            <file name="MemoryEngine.php" role="php">
              <tasks:replace from="@package_version@" to="version" type="package-info"/>
            </file>
            <file name="AbstractEngine.php" role="php">
              <tasks:replace from="@package_version@" to="version" type="package-info"/>
            </file>
            <file name="EngineI.php" role="php">
              <tasks:replace from="@package_version@" to="version" type="package-info"/>
            </file>
            <file name="FileEngine.php" role="php">
              <tasks:replace from="@package_version@" to="version" type="package-info"/>
            </file>
          </dir>
          <dir name="Metrics">
            <dir name="Coupling">
              <file name="Analyzer.php" role="php">
                <tasks:replace from="@package_version@" to="version" type="package-info"/>
              </file>
            </dir>
            <dir name="NodeCount">
              <file name="Analyzer.php" role="php">
                <tasks:replace from="@package_version@" to="version" type="package-info"/>
              </file>
            </dir>
            <dir name="CyclomaticComplexity">
              <file name="Analyzer.php" role="php">
                <tasks:replace from="@package_version@" to="version" type="package-info"/>
              </file>
            </dir>
            <dir name="Hierarchy">
              <file name="Analyzer.php" role="php">
                <tasks:replace from="@package_version@" to="version" type="package-info"/>
              </file>
            </dir>
            <dir name="CrapIndex">
              <file name="Analyzer.php" role="php">
                <tasks:replace from="@package_version@" to="version" type="package-info"/>
              </file>
              <file name="Analyzer.xml" role="php">
                <tasks:replace from="@package_version@" to="version" type="package-info"/>
              </file>
            </dir>
            <dir name="NodeLoc">
              <file name="Analyzer.php" role="php">
                <tasks:replace from="@package_version@" to="version" type="package-info"/>
              </file>
            </dir>
            <dir name="CodeRank">
              <file name="MethodStrategy.php" role="php">
                <tasks:replace from="@package_version@" to="version" type="package-info"/>
              </file>
              <file name="InheritanceStrategy.php" role="php">
                <tasks:replace from="@package_version@" to="version" type="package-info"/>
              </file>
              <file name="StrategyFactory.php" role="php">
                <tasks:replace from="@package_version@" to="version" type="package-info"/>
              </file>
              <file name="Analyzer.php" role="php">
                <tasks:replace from="@package_version@" to="version" type="package-info"/>
              </file>
              <file name="PropertyStrategy.php" role="php">
                <tasks:replace from="@package_version@" to="version" type="package-info"/>
              </file>
              <file name="CodeRankStrategyI.php" role="php">
                <tasks:replace from="@package_version@" to="version" type="package-info"/>
              </file>
              <file name="Analyzer.xml" role="php">
                <tasks:replace from="@package_version@" to="version" type="package-info"/>
              </file>
            </dir>
            <dir name="NPathComplexity">
              <file name="Analyzer.php" role="php">
                <tasks:replace from="@package_version@" to="version" type="package-info"/>
              </file>
            </dir>
            <dir name="Inheritance">
              <file name="Analyzer.php" role="php">
                <tasks:replace from="@package_version@" to="version" type="package-info"/>
              </file>
            </dir>
            <dir name="Dependency">
              <file name="Analyzer.php" role="php">
                <tasks:replace from="@package_version@" to="version" type="package-info"/>
              </file>
            </dir>
            <dir name="ClassLevel">
              <file name="Analyzer.php" role="php">
                <tasks:replace from="@package_version@" to="version" type="package-info"/>
              </file>
            </dir>
            <file name="AnalyzerClassLocator.php" role="php">
              <tasks:replace from="@package_version@" to="version" type="package-info"/>
            </file>
            <file name="ListenerI.php" role="php">
              <tasks:replace from="@package_version@" to="version" type="package-info"/>
            </file>
            <file name="FilterAwareI.php" role="php">
              <tasks:replace from="@package_version@" to="version" type="package-info"/>
            </file>
            <file name="AbstractAnalyzer.php" role="php">
              <tasks:replace from="@package_version@" to="version" type="package-info"/>
            </file>
            <file name="AnalyzerI.php" role="php">
              <tasks:replace from="@package_version@" to="version" type="package-info"/>
            </file>
            <file name="NodeAwareI.php" role="php">
              <tasks:replace from="@package_version@" to="version" type="package-info"/>
            </file>
            <file name="ProjectAwareI.php" role="php">
              <tasks:replace from="@package_version@" to="version" type="package-info"/>
            </file>
            <file name="AnalyzerIterator.php" role="php">
              <tasks:replace from="@package_version@" to="version" type="package-info"/>
            </file>
            <file name="AnalyzerLoader.php" role="php">
              <tasks:replace from="@package_version@" to="version" type="package-info"/>
            </file>
            <file name="AggregateAnalyzerI.php" role="php">
              <tasks:replace from="@package_version@" to="version" type="package-info"/>
            </file>
            <file name="AnalyzerClassFileSystemLocator.php" role="php">
              <tasks:replace from="@package_version@" to="version" type="package-info"/>
            </file>
          </dir>
          <dir name="Log">
            <dir name="Overview">
              <file name="pyramid.svg" role="php">
                <tasks:replace from="@package_version@" to="version" type="package-info"/>
              </file>
              <file name="Pyramid.xml" role="php">
                <tasks:replace from="@package_version@" to="version" type="package-info"/>
              </file>
              <file name="Pyramid.php" role="php">
                <tasks:replace from="@package_version@" to="version" type="package-info"/>
              </file>
            </dir>
=======
                <tasks:replace from="@package_version@" to="version" type="package-info"/>
              </file>
            </dir>
            <file name="ASTStringIndexExpression.php" role="php">
              <tasks:replace from="@package_version@" to="version" type="package-info"/>
            </file>
            <file name="ASTFormalParameters.php" role="php">
              <tasks:replace from="@package_version@" to="version" type="package-info"/>
            </file>
            <file name="Package.php" role="php">
              <tasks:replace from="@package_version@" to="version" type="package-info"/>
            </file>
            <file name="ASTMethodPostfix.php" role="php">
              <tasks:replace from="@package_version@" to="version" type="package-info"/>
            </file>
            <file name="ASTScopeStatement.php" role="php">
              <tasks:replace from="@package_version@" to="version" type="package-info"/>
            </file>
            <file name="ASTForStatement.php" role="php">
              <tasks:replace from="@package_version@" to="version" type="package-info"/>
            </file>
            <file name="ASTHeredoc.php" role="php">
              <tasks:replace from="@package_version@" to="version" type="package-info"/>
            </file>
            <file name="ASTParentReference.php" role="php">
              <tasks:replace from="@package_version@" to="version" type="package-info"/>
            </file>
            <file name="NodeI.php" role="php">
              <tasks:replace from="@package_version@" to="version" type="package-info"/>
            </file>
            <file name="ASTCompoundExpression.php" role="php">
              <tasks:replace from="@package_version@" to="version" type="package-info"/>
            </file>
            <file name="ASTAssignmentExpression.php" role="php">
              <tasks:replace from="@package_version@" to="version" type="package-info"/>
            </file>
            <file name="ASTFormalParameter.php" role="php">
              <tasks:replace from="@package_version@" to="version" type="package-info"/>
            </file>
            <file name="ASTCompoundVariable.php" role="php">
              <tasks:replace from="@package_version@" to="version" type="package-info"/>
            </file>
            <file name="ASTLogicalAndExpression.php" role="php">
              <tasks:replace from="@package_version@" to="version" type="package-info"/>
            </file>
            <file name="Method.php" role="php">
              <tasks:replace from="@package_version@" to="version" type="package-info"/>
            </file>
            <file name="ASTLogicalXorExpression.php" role="php">
              <tasks:replace from="@package_version@" to="version" type="package-info"/>
            </file>
            <file name="ASTClassOrInterfaceReference.php" role="php">
              <tasks:replace from="@package_version@" to="version" type="package-info"/>
            </file>
            <file name="ASTVariable.php" role="php">
              <tasks:replace from="@package_version@" to="version" type="package-info"/>
            </file>
            <file name="ASTSwitchStatement.php" role="php">
              <tasks:replace from="@package_version@" to="version" type="package-info"/>
            </file>
            <file name="Value.php" role="php">
              <tasks:replace from="@package_version@" to="version" type="package-info"/>
            </file>
            <file name="ASTFieldDeclaration.php" role="php">
              <tasks:replace from="@package_version@" to="version" type="package-info"/>
            </file>
            <file name="ASTCastExpression.php" role="php">
              <tasks:replace from="@package_version@" to="version" type="package-info"/>
            </file>
            <file name="ASTForUpdate.php" role="php">
              <tasks:replace from="@package_version@" to="version" type="package-info"/>
            </file>
            <file name="ASTConstantDefinition.php" role="php">
              <tasks:replace from="@package_version@" to="version" type="package-info"/>
            </file>
            <file name="ASTStatement.php" role="php">
              <tasks:replace from="@package_version@" to="version" type="package-info"/>
            </file>
            <file name="ASTThrowStatement.php" role="php">
              <tasks:replace from="@package_version@" to="version" type="package-info"/>
            </file>
            <file name="ASTStaticReference.php" role="php">
              <tasks:replace from="@package_version@" to="version" type="package-info"/>
            </file>
            <file name="ASTPostfixExpression.php" role="php">
              <tasks:replace from="@package_version@" to="version" type="package-info"/>
            </file>
            <file name="ASTListExpression.php" role="php">
              <tasks:replace from="@package_version@" to="version" type="package-info"/>
            </file>
            <file name="ASTComment.php" role="php">
              <tasks:replace from="@package_version@" to="version" type="package-info"/>
            </file>
            <file name="ASTForInit.php" role="php">
              <tasks:replace from="@package_version@" to="version" type="package-info"/>
            </file>
            <file name="AbstractClassOrInterface.php" role="php">
              <tasks:replace from="@package_version@" to="version" type="package-info"/>
            </file>
            <file name="NodeIterator.php" role="php">
              <tasks:replace from="@package_version@" to="version" type="package-info"/>
            </file>
            <file name="ASTPrimitiveType.php" role="php">
              <tasks:replace from="@package_version@" to="version" type="package-info"/>
            </file>
            <file name="ASTVariableVariable.php" role="php">
              <tasks:replace from="@package_version@" to="version" type="package-info"/>
            </file>
            <file name="ASTLogicalOrExpression.php" role="php">
              <tasks:replace from="@package_version@" to="version" type="package-info"/>
            </file>
            <file name="ASTRequireExpression.php" role="php">
              <tasks:replace from="@package_version@" to="version" type="package-info"/>
            </file>
            <file name="ASTWhileStatement.php" role="php">
              <tasks:replace from="@package_version@" to="version" type="package-info"/>
            </file>
            <file name="ASTPropertyPostfix.php" role="php">
              <tasks:replace from="@package_version@" to="version" type="package-info"/>
            </file>
            <file name="ASTGlobalStatement.php" role="php">
              <tasks:replace from="@package_version@" to="version" type="package-info"/>
            </file>
            <file name="ASTPreDecrementExpression.php" role="php">
              <tasks:replace from="@package_version@" to="version" type="package-info"/>
            </file>
            <file name="ASTIncludeExpression.php" role="php">
              <tasks:replace from="@package_version@" to="version" type="package-info"/>
            </file>
            <file name="ASTInstanceOfExpression.php" role="php">
              <tasks:replace from="@package_version@" to="version" type="package-info"/>
            </file>
            <file name="ASTFunctionPostfix.php" role="php">
              <tasks:replace from="@package_version@" to="version" type="package-info"/>
            </file>
            <file name="File.php" role="php">
              <tasks:replace from="@package_version@" to="version" type="package-info"/>
            </file>
            <file name="ASTEvalExpression.php" role="php">
              <tasks:replace from="@package_version@" to="version" type="package-info"/>
            </file>
            <file name="ASTGotoStatement.php" role="php">
              <tasks:replace from="@package_version@" to="version" type="package-info"/>
            </file>
            <file name="ASTReturnStatement.php" role="php">
              <tasks:replace from="@package_version@" to="version" type="package-info"/>
            </file>
            <file name="ASTString.php" role="php">
              <tasks:replace from="@package_version@" to="version" type="package-info"/>
            </file>
            <file name="ASTClosure.php" role="php">
              <tasks:replace from="@package_version@" to="version" type="package-info"/>
            </file>
            <file name="ASTElseIfStatement.php" role="php">
              <tasks:replace from="@package_version@" to="version" type="package-info"/>
            </file>
            <file name="ASTConditionalExpression.php" role="php">
              <tasks:replace from="@package_version@" to="version" type="package-info"/>
            </file>
            <file name="ASTNode.php" role="php">
              <tasks:replace from="@package_version@" to="version" type="package-info"/>
            </file>
            <file name="ASTNodeI.php" role="php">
              <tasks:replace from="@package_version@" to="version" type="package-info"/>
            </file>
            <file name="ASTPreIncrementExpression.php" role="php">
              <tasks:replace from="@package_version@" to="version" type="package-info"/>
            </file>
            <file name="ASTClassReference.php" role="php">
              <tasks:replace from="@package_version@" to="version" type="package-info"/>
            </file>
            <file name="ASTConstant.php" role="php">
              <tasks:replace from="@package_version@" to="version" type="package-info"/>
            </file>
            <file name="ASTUnaryExpression.php" role="php">
              <tasks:replace from="@package_version@" to="version" type="package-info"/>
            </file>
            <file name="ASTIssetExpression.php" role="php">
              <tasks:replace from="@package_version@" to="version" type="package-info"/>
            </file>
            <file name="Interface.php" role="php">
              <tasks:replace from="@package_version@" to="version" type="package-info"/>
            </file>
            <file name="ASTInterfaceReference.php" role="php">
              <tasks:replace from="@package_version@" to="version" type="package-info"/>
            </file>
            <file name="ASTDoWhileStatement.php" role="php">
              <tasks:replace from="@package_version@" to="version" type="package-info"/>
            </file>
            <file name="ASTLabelStatement.php" role="php">
              <tasks:replace from="@package_version@" to="version" type="package-info"/>
            </file>
            <file name="ASTArrayIndexExpression.php" role="php">
              <tasks:replace from="@package_version@" to="version" type="package-info"/>
            </file>
            <file name="ASTArguments.php" role="php">
              <tasks:replace from="@package_version@" to="version" type="package-info"/>
            </file>
            <file name="ASTTypeNode.php" role="php">
              <tasks:replace from="@package_version@" to="version" type="package-info"/>
            </file>
            <file name="Class.php" role="php">
              <tasks:replace from="@package_version@" to="version" type="package-info"/>
            </file>
            <file name="ASTExitExpression.php" role="php">
              <tasks:replace from="@package_version@" to="version" type="package-info"/>
            </file>
            <file name="ASTAllocationExpression.php" role="php">
              <tasks:replace from="@package_version@" to="version" type="package-info"/>
            </file>
            <file name="ASTIfStatement.php" role="php">
              <tasks:replace from="@package_version@" to="version" type="package-info"/>
            </file>
            <file name="ASTEchoStatement.php" role="php">
              <tasks:replace from="@package_version@" to="version" type="package-info"/>
            </file>
            <file name="FilterI.php" role="php">
              <tasks:replace from="@package_version@" to="version" type="package-info"/>
            </file>
            <file name="AbstractCallable.php" role="php">
              <tasks:replace from="@package_version@" to="version" type="package-info"/>
            </file>
            <file name="ASTScope.php" role="php">
              <tasks:replace from="@package_version@" to="version" type="package-info"/>
            </file>
            <file name="ASTExpression.php" role="php">
              <tasks:replace from="@package_version@" to="version" type="package-info"/>
            </file>
            <file name="ASTStaticVariableDeclaration.php" role="php">
              <tasks:replace from="@package_version@" to="version" type="package-info"/>
            </file>
            <file name="ASTTryStatement.php" role="php">
              <tasks:replace from="@package_version@" to="version" type="package-info"/>
            </file>
            <file name="ASTSwitchLabel.php" role="php">
              <tasks:replace from="@package_version@" to="version" type="package-info"/>
            </file>
            <file name="ASTCatchStatement.php" role="php">
              <tasks:replace from="@package_version@" to="version" type="package-info"/>
            </file>
            <file name="ClassOrInterfaceReferenceIterator.php" role="php">
              <tasks:replace from="@package_version@" to="version" type="package-info"/>
            </file>
            <file name="Property.php" role="php">
              <tasks:replace from="@package_version@" to="version" type="package-info"/>
            </file>
            <file name="ASTVisitorI.php" role="php">
              <tasks:replace from="@package_version@" to="version" type="package-info"/>
            </file>
            <file name="ASTConstantDeclarator.php" role="php">
              <tasks:replace from="@package_version@" to="version" type="package-info"/>
            </file>
            <file name="ASTLiteral.php" role="php">
              <tasks:replace from="@package_version@" to="version" type="package-info"/>
            </file>
            <file name="AbstractItem.php" role="php">
              <tasks:replace from="@package_version@" to="version" type="package-info"/>
            </file>
            <file name="ASTBooleanOrExpression.php" role="php">
              <tasks:replace from="@package_version@" to="version" type="package-info"/>
            </file>
            <file name="ASTCloneExpression.php" role="php">
              <tasks:replace from="@package_version@" to="version" type="package-info"/>
            </file>
            <file name="ASTBooleanAndExpression.php" role="php">
              <tasks:replace from="@package_version@" to="version" type="package-info"/>
            </file>
            <file name="Function.php" role="php">
              <tasks:replace from="@package_version@" to="version" type="package-info"/>
            </file>
            <file name="ASTSelfReference.php" role="php">
              <tasks:replace from="@package_version@" to="version" type="package-info"/>
            </file>
            <file name="ASTContinueStatement.php" role="php">
              <tasks:replace from="@package_version@" to="version" type="package-info"/>
            </file>
            <file name="ASTIdentifier.php" role="php">
              <tasks:replace from="@package_version@" to="version" type="package-info"/>
            </file>
            <file name="Closure.php" role="php">
              <tasks:replace from="@package_version@" to="version" type="package-info"/>
            </file>
            <file name="ASTMemberPrimaryPrefix.php" role="php">
              <tasks:replace from="@package_version@" to="version" type="package-info"/>
            </file>
            <file name="ASTVariableDeclarator.php" role="php">
              <tasks:replace from="@package_version@" to="version" type="package-info"/>
            </file>
            <file name="ASTInvocation.php" role="php">
              <tasks:replace from="@package_version@" to="version" type="package-info"/>
            </file>
            <file name="ASTArrayType.php" role="php">
              <tasks:replace from="@package_version@" to="version" type="package-info"/>
            </file>
            <file name="ASTUnsetStatement.php" role="php">
              <tasks:replace from="@package_version@" to="version" type="package-info"/>
            </file>
            <file name="ASTBreakStatement.php" role="php">
              <tasks:replace from="@package_version@" to="version" type="package-info"/>
            </file>
            <file name="ASTForeachStatement.php" role="php">
              <tasks:replace from="@package_version@" to="version" type="package-info"/>
            </file>
            <file name="Parameter.php" role="php">
              <tasks:replace from="@package_version@" to="version" type="package-info"/>
            </file>
            <file name="ASTConstantPostfix.php" role="php">
              <tasks:replace from="@package_version@" to="version" type="package-info"/>
            </file>
          </dir>
          <dir name="TextUI">
            <file name="ResultPrinter.php" role="php">
              <tasks:replace from="@package_version@" to="version" type="package-info"/>
            </file>
            <file name="Command.php" role="php">
              <tasks:replace from="@package_version@" to="version" type="package-info"/>
            </file>
            <file name="Runner.php" role="php">
              <tasks:replace from="@package_version@" to="version" type="package-info"/>
            </file>
          </dir>
          <dir name="Util">
            <dir name="Coverage">
              <file name="Factory.php" role="php">
                <tasks:replace from="@package_version@" to="version" type="package-info"/>
              </file>
              <file name="CloverReport.php" role="php">
                <tasks:replace from="@package_version@" to="version" type="package-info"/>
              </file>
              <file name="Report.php" role="php">
                <tasks:replace from="@package_version@" to="version" type="package-info"/>
              </file>
            </dir>
            <file name="Log.php" role="php">
              <tasks:replace from="@package_version@" to="version" type="package-info"/>
            </file>
            <file name="Configuration.php" role="php">
              <tasks:replace from="@package_version@" to="version" type="package-info"/>
            </file>
            <file name="Type.php" role="php">
              <tasks:replace from="@package_version@" to="version" type="package-info"/>
            </file>
            <file name="UuidBuilder.php" role="php">
              <tasks:replace from="@package_version@" to="version" type="package-info"/>
            </file>
            <file name="ImageConvert.php" role="php">
              <tasks:replace from="@package_version@" to="version" type="package-info"/>
            </file>
            <file name="FileUtil.php" role="php">
              <tasks:replace from="@package_version@" to="version" type="package-info"/>
            </file>
            <file name="MathUtil.php" role="php">
              <tasks:replace from="@package_version@" to="version" type="package-info"/>
            </file>
            <file name="ConfigurationInstance.php" role="php">
              <tasks:replace from="@package_version@" to="version" type="package-info"/>
            </file>
          </dir>
          <dir name="Parser">
            <file name="TokenException.php" role="php">
              <tasks:replace from="@package_version@" to="version" type="package-info"/>
            </file>
            <file name="InvalidStateException.php" role="php">
              <tasks:replace from="@package_version@" to="version" type="package-info"/>
            </file>
            <file name="TokenStack.php" role="php">
              <tasks:replace from="@package_version@" to="version" type="package-info"/>
            </file>
            <file name="Exception.php" role="php">
              <tasks:replace from="@package_version@" to="version" type="package-info"/>
            </file>
            <file name="FunctionNameParserImpl.php" role="php">
              <tasks:replace from="@package_version@" to="version" type="package-info"/>
            </file>
            <file name="MissingValueException.php" role="php">
              <tasks:replace from="@package_version@" to="version" type="package-info"/>
            </file>
            <file name="SymbolTable.php" role="php">
              <tasks:replace from="@package_version@" to="version" type="package-info"/>
            </file>
            <file name="FunctionNameParser.php" role="php">
              <tasks:replace from="@package_version@" to="version" type="package-info"/>
            </file>
            <file name="TokenStreamEndException.php" role="php">
              <tasks:replace from="@package_version@" to="version" type="package-info"/>
            </file>
            <file name="UnexpectedTokenException.php" role="php">
              <tasks:replace from="@package_version@" to="version" type="package-info"/>
            </file>
          </dir>
          <dir name="Builder">
            <file name="Default.php" role="php">
              <tasks:replace from="@package_version@" to="version" type="package-info"/>
            </file>
          </dir>
          <dir name="Visitor">
            <file name="AbstractListener.php" role="php">
              <tasks:replace from="@package_version@" to="version" type="package-info"/>
            </file>
            <file name="ListenerI.php" role="php">
              <tasks:replace from="@package_version@" to="version" type="package-info"/>
            </file>
            <file name="AbstractVisitor.php" role="php">
              <tasks:replace from="@package_version@" to="version" type="package-info"/>
            </file>
          </dir>
          <dir name="Input">
            <file name="Iterator.php" role="php">
              <tasks:replace from="@package_version@" to="version" type="package-info"/>
            </file>
            <file name="ExcludePathFilter.php" role="php">
              <tasks:replace from="@package_version@" to="version" type="package-info"/>
            </file>
            <file name="CompositeFilter.php" role="php">
              <tasks:replace from="@package_version@" to="version" type="package-info"/>
            </file>
            <file name="ExtensionFilter.php" role="php">
              <tasks:replace from="@package_version@" to="version" type="package-info"/>
            </file>
            <file name="FilterI.php" role="php">
              <tasks:replace from="@package_version@" to="version" type="package-info"/>
            </file>
          </dir>
          <dir name="Storage">
            <file name="MemoryEngine.php" role="php">
              <tasks:replace from="@package_version@" to="version" type="package-info"/>
            </file>
            <file name="AbstractEngine.php" role="php">
              <tasks:replace from="@package_version@" to="version" type="package-info"/>
            </file>
            <file name="EngineI.php" role="php">
              <tasks:replace from="@package_version@" to="version" type="package-info"/>
            </file>
            <file name="FileEngine.php" role="php">
              <tasks:replace from="@package_version@" to="version" type="package-info"/>
            </file>
          </dir>
          <dir name="Metrics">
            <dir name="Coupling">
              <file name="Analyzer.php" role="php">
                <tasks:replace from="@package_version@" to="version" type="package-info"/>
              </file>
            </dir>
            <dir name="NodeCount">
              <file name="Analyzer.php" role="php">
                <tasks:replace from="@package_version@" to="version" type="package-info"/>
              </file>
            </dir>
            <dir name="CyclomaticComplexity">
              <file name="Analyzer.php" role="php">
                <tasks:replace from="@package_version@" to="version" type="package-info"/>
              </file>
            </dir>
            <dir name="Hierarchy">
              <file name="Analyzer.php" role="php">
                <tasks:replace from="@package_version@" to="version" type="package-info"/>
              </file>
            </dir>
            <dir name="CrapIndex">
              <file name="Analyzer.php" role="php">
                <tasks:replace from="@package_version@" to="version" type="package-info"/>
              </file>
              <file name="Analyzer.xml" role="php">
                <tasks:replace from="@package_version@" to="version" type="package-info"/>
              </file>
            </dir>
            <dir name="NodeLoc">
              <file name="Analyzer.php" role="php">
                <tasks:replace from="@package_version@" to="version" type="package-info"/>
              </file>
            </dir>
            <dir name="CodeRank">
              <file name="MethodStrategy.php" role="php">
                <tasks:replace from="@package_version@" to="version" type="package-info"/>
              </file>
              <file name="InheritanceStrategy.php" role="php">
                <tasks:replace from="@package_version@" to="version" type="package-info"/>
              </file>
              <file name="StrategyFactory.php" role="php">
                <tasks:replace from="@package_version@" to="version" type="package-info"/>
              </file>
              <file name="Analyzer.php" role="php">
                <tasks:replace from="@package_version@" to="version" type="package-info"/>
              </file>
              <file name="PropertyStrategy.php" role="php">
                <tasks:replace from="@package_version@" to="version" type="package-info"/>
              </file>
              <file name="CodeRankStrategyI.php" role="php">
                <tasks:replace from="@package_version@" to="version" type="package-info"/>
              </file>
              <file name="Analyzer.xml" role="php">
                <tasks:replace from="@package_version@" to="version" type="package-info"/>
              </file>
            </dir>
            <dir name="NPathComplexity">
              <file name="Analyzer.php" role="php">
                <tasks:replace from="@package_version@" to="version" type="package-info"/>
              </file>
            </dir>
            <dir name="Inheritance">
              <file name="Analyzer.php" role="php">
                <tasks:replace from="@package_version@" to="version" type="package-info"/>
              </file>
            </dir>
            <dir name="Dependency">
              <file name="Analyzer.php" role="php">
                <tasks:replace from="@package_version@" to="version" type="package-info"/>
              </file>
            </dir>
            <dir name="ClassLevel">
              <file name="Analyzer.php" role="php">
                <tasks:replace from="@package_version@" to="version" type="package-info"/>
              </file>
            </dir>
            <file name="AnalyzerClassLocator.php" role="php">
              <tasks:replace from="@package_version@" to="version" type="package-info"/>
            </file>
            <file name="ListenerI.php" role="php">
              <tasks:replace from="@package_version@" to="version" type="package-info"/>
            </file>
            <file name="FilterAwareI.php" role="php">
              <tasks:replace from="@package_version@" to="version" type="package-info"/>
            </file>
            <file name="AbstractAnalyzer.php" role="php">
              <tasks:replace from="@package_version@" to="version" type="package-info"/>
            </file>
            <file name="AnalyzerI.php" role="php">
              <tasks:replace from="@package_version@" to="version" type="package-info"/>
            </file>
            <file name="NodeAwareI.php" role="php">
              <tasks:replace from="@package_version@" to="version" type="package-info"/>
            </file>
            <file name="ProjectAwareI.php" role="php">
              <tasks:replace from="@package_version@" to="version" type="package-info"/>
            </file>
            <file name="AnalyzerIterator.php" role="php">
              <tasks:replace from="@package_version@" to="version" type="package-info"/>
            </file>
            <file name="AnalyzerLoader.php" role="php">
              <tasks:replace from="@package_version@" to="version" type="package-info"/>
            </file>
            <file name="AggregateAnalyzerI.php" role="php">
              <tasks:replace from="@package_version@" to="version" type="package-info"/>
            </file>
            <file name="AnalyzerClassFileSystemLocator.php" role="php">
              <tasks:replace from="@package_version@" to="version" type="package-info"/>
            </file>
          </dir>
          <dir name="Log">
            <dir name="Overview">
              <file name="pyramid.svg" role="php">
                <tasks:replace from="@package_version@" to="version" type="package-info"/>
              </file>
              <file name="Pyramid.xml" role="php">
                <tasks:replace from="@package_version@" to="version" type="package-info"/>
              </file>
              <file name="Pyramid.php" role="php">
                <tasks:replace from="@package_version@" to="version" type="package-info"/>
              </file>
            </dir>
>>>>>>> 53ec752e
            <dir name="Phpunit">
              <file name="Xml.xml" role="php">
                <tasks:replace from="@package_version@" to="version" type="package-info"/>
              </file>
              <file name="Xml.php" role="php">
                <tasks:replace from="@package_version@" to="version" type="package-info"/>
              </file>
            </dir>
            <dir name="Jdepend">
              <file name="Chart.xml" role="php">
                <tasks:replace from="@package_version@" to="version" type="package-info"/>
              </file>
              <file name="Xml.xml" role="php">
                <tasks:replace from="@package_version@" to="version" type="package-info"/>
              </file>
              <file name="chart.svg" role="php">
                <tasks:replace from="@package_version@" to="version" type="package-info"/>
              </file>
              <file name="Chart.php" role="php">
                <tasks:replace from="@package_version@" to="version" type="package-info"/>
              </file>
              <file name="Xml.php" role="php">
                <tasks:replace from="@package_version@" to="version" type="package-info"/>
              </file>
            </dir>
            <dir name="Summary">
              <file name="Xml.xml" role="php">
                <tasks:replace from="@package_version@" to="version" type="package-info"/>
              </file>
              <file name="Xml.php" role="php">
                <tasks:replace from="@package_version@" to="version" type="package-info"/>
              </file>
            </dir>
            <file name="LoggerI.php" role="php">
              <tasks:replace from="@package_version@" to="version" type="package-info"/>
            </file>
            <file name="FileAwareI.php" role="php">
              <tasks:replace from="@package_version@" to="version" type="package-info"/>
            </file>
            <file name="CodeAwareI.php" role="php">
              <tasks:replace from="@package_version@" to="version" type="package-info"/>
            </file>
            <file name="NoLogOutputException.php" role="php">
              <tasks:replace from="@package_version@" to="version" type="package-info"/>
            </file>
            <file name="LoggerFactory.php" role="php">
              <tasks:replace from="@package_version@" to="version" type="package-info"/>
            </file>
          </dir>
          <dir name="Tokenizer">
            <file name="PHP52Helper.php" role="php">
              <tasks:replace from="@package_version@" to="version" type="package-info"/>
            </file>
            <file name="CacheDecorator.php" role="php">
              <tasks:replace from="@package_version@" to="version" type="package-info"/>
            </file>
            <file name="Internal.php" role="php">
              <tasks:replace from="@package_version@" to="version" type="package-info"/>
            </file>
          </dir>
          <file name="TokenizerI.php" role="php">
            <tasks:replace from="@package_version@" to="version" type="package-info"/>
          </file>
          <file name="BuilderI.php" role="php">
            <tasks:replace from="@package_version@" to="version" type="package-info"/>
          </file>
          <file name="ProcessListenerI.php" role="php">
            <tasks:replace from="@package_version@" to="version" type="package-info"/>
          </file>
          <file name="ConstantsI.php" role="php">
            <tasks:replace from="@package_version@" to="version" type="package-info"/>
          </file>
          <file name="Token.php" role="php">
            <tasks:replace from="@package_version@" to="version" type="package-info"/>
          </file>
          <file name="Parser.php" role="php">
            <tasks:replace from="@package_version@" to="version" type="package-info"/>
          </file>
          <file name="VisitorI.php" role="php">
            <tasks:replace from="@package_version@" to="version" type="package-info"/>
          </file>
          <file name="StorageRegistry.php" role="php">
            <tasks:replace from="@package_version@" to="version" type="package-info"/>
          </file>
        </dir>
        <file name="Depend.php" role="php">
          <tasks:replace from="@package_version@" to="version" type="package-info"/>
        </file>
      </dir>
    </dir>
  </contents>
  <dependencies>
    <required>
      <php>
        <min>5.2.3</min>
      </php>
      <pearinstaller>
        <min>1.6.0</min>
      </pearinstaller>
      <extension>
        <name>pcre</name>
      </extension>
      <extension>
        <name>dom</name>
      </extension>
      <extension>
        <name>spl</name>
      </extension>
      <extension>
        <name>tokenizer</name>
      </extension>
      <extension>
        <name>simplexml</name>
      </extension>
    </required>
    <optional>
      <package>
        <name>imagick</name>
        <channel>pecl.php.net</channel>
        <min>2.2.0b2</min>
        <providesextension>imagick</providesextension>
      </package>
    </optional>
  </dependencies>
  <phprelease>
    <installconditions>
      <os>
        <name>windows</name>
      </os>
    </installconditions>
    <filelist>
      <install as="pdepend" name="pdepend.php"/>
      <install as="pdepend.bat" name="pdepend.bat"/>
    </filelist>
  </phprelease>
  <phprelease>
    <filelist>
      <install as="pdepend" name="pdepend.php"/>
      <ignore name="pdepend.bat"/>
    </filelist>
  </phprelease>
  <changelog>
    <release>
      <lead>
        <name>Manuel Pichler</name>
        <user>mapi</user>
        <email>mapi@pdepend.org</email>
        <active>yes</active>
      </lead>
      <version>
        <release>0.1.0</release>
        <api>0.1.0</api>
      </version>
      <stability>
        <release>alpha</release>
        <api>alpha</api>
      </stability>
      <date>2008-02-06</date>
      <license uri="http://www.opensource.org/licenses/bsd-license.php">BSD License</license>
      <notes>
- Initial release.
            </notes>
    </release>
    <release>
      <lead>
        <name>Manuel Pichler</name>
        <user>mapi</user>
        <email>mapi@pdepend.org</email>
        <active>yes</active>
      </lead>
      <version>
        <release>0.1.2</release>
        <api>0.1.0</api>
      </version>
      <stability>
        <release>alpha</release>
        <api>alpha</api>
      </stability>
      <date>2008-02-17</date>
      <license uri="http://www.opensource.org/licenses/bsd-license.php">BSD License</license>
      <notes>
- Checkout and test cases fixed for windows users.
            </notes>
    </release>
    <release>
      <lead>
        <name>Manuel Pichler</name>
        <user>mapi</user>
        <email>mapi@pdepend.org</email>
        <active>yes</active>
      </lead>
      <version>
        <release>0.8.0beta1</release>
        <api>1.0.0</api>
      </version>
      <stability>
        <release>beta</release>
        <api>beta</api>
      </stability>
      <date>2008-06-18</date>
      <license uri="http://www.opensource.org/licenses/bsd-license.php">BSD License</license>
      <notes>
- New metrics implemented
  - ClassLevel (wmc, vars, dit, csz, ...)
  - CodeRank (cr, rcr - PageRank adaption for classes and packages)
  - Coupling (Fanout, calls)
  - CyclomaticComplexity (CCN, CCN2)
  - Dependency (ac, cc, ce, ca, d, a, i)
  - Hierarchy (clsa, clsc, roots, leafs, maxDIT)
  - Inheritance (andc, ahh)
  - NodeCount (nop, noc, nof, noi, nom)
  - NodeLoc (loc, cloc, ncloc)
- Pluggable logger architecture.
- Pluggable metric analyzer architecture.
            </notes>
    </release>
    <release>
      <lead>
        <name>Manuel Pichler</name>
        <user>mapi</user>
        <email>mapi@pdepend.org</email>
        <active>yes</active>
      </lead>
      <version>
        <release>0.8.0beta2</release>
        <api>1.0.0</api>
      </version>
      <stability>
        <release>beta</release>
        <api>beta</api>
      </stability>
      <date>2008-06-19</date>
      <license uri="http://www.opensource.org/licenses/bsd-license.php">BSD License</license>
      <notes>
- #18 + Introduce a CodeAware interface for loggers.
- #23 + Use an SVG-Template for the jdepend chart.
- #24 + There is an endless loop for inline html.
            </notes>
    </release>
    <release>
      <lead>
        <name>Manuel Pichler</name>
        <user>mapi</user>
        <email>mapi@pdepend.org</email>
        <active>yes</active>
      </lead>
      <version>
        <release>0.8.0beta3</release>
        <api>1.0.0</api>
      </version>
      <stability>
        <release>beta</release>
        <api>beta</api>
      </stability>
      <date>2008-06-20</date>
      <license uri="http://www.opensource.org/licenses/bsd-license.php">BSD License</license>
      <notes>
- #25 + PHP_Depend should print an error if no @package information is available.
- #26 + Handle class and interface names case insensitive.
- #27 + Handle internal classes and interfaces.
- #28 + Add option --bad-documentation.
            </notes>
    </release>
    <release>
      <lead>
        <name>Manuel Pichler</name>
        <user>mapi</user>
        <email>mapi@pdepend.org</email>
        <active>yes</active>
      </lead>
      <version>
        <release>0.8.0beta4</release>
        <api>1.0.0</api>
      </version>
      <stability>
        <release>beta</release>
        <api>beta</api>
      </stability>
      <date>2008-07-21</date>
      <license uri="http://www.opensource.org/licenses/bsd-license.php">BSD License</license>
      <notes>
- #29 + Tooltip for the Overview Pyramid.
- #34 + Support for pattern based package filter.
- #37 + Remove Logger - XML Config dependency.
- #38 + The Logger interface should not force a default ctor-signature.
            </notes>
    </release>
    <release>
      <lead>
        <name>Manuel Pichler</name>
        <user>mapi</user>
        <email>mapi@pdepend.org</email>
        <active>yes</active>
      </lead>
      <version>
        <release>0.8.0</release>
        <api>1.0.0</api>
      </version>
      <stability>
        <release>beta</release>
        <api>beta</api>
      </stability>
      <date>2008-07-27</date>
      <license uri="http://www.opensource.org/licenses/bsd-license.php">BSD License</license>
      <notes>
- No more features or bug fixes, beta4 seems to be stable.
            </notes>
    </release>
    <release>
      <lead>
        <name>Manuel Pichler</name>
        <user>mapi</user>
        <email>mapi@pdepend.org</email>
        <active>yes</active>
      </lead>
      <version>
        <release>0.9.0</release>
        <api>1.0.0</api>
      </version>
      <stability>
        <release>beta</release>
        <api>beta</api>
      </stability>
      <date>2008-12-15</date>
      <license uri="http://www.opensource.org/licenses/bsd-license.php">BSD License</license>
      <notes>
- PHP_Depend works with PHP 5.2.0
- #19 + Implement a phpunit compatible xml logger.
- #20 + Add support for class constants.
- #30 + Improve Lines Of Code.
            </notes>
    </release>
    <release>
      <lead>
        <name>Manuel Pichler</name>
        <user>mapi</user>
        <email>mapi@pdepend.org</email>
        <active>yes</active>
      </lead>
      <version>
        <release>0.9.1</release>
        <api>1.0.0</api>
      </version>
      <stability>
        <release>beta</release>
        <api>beta</api>
      </stability>
      <date>2008-12-31</date>
      <license uri="http://www.opensource.org/licenses/bsd-license.php">BSD License</license>
      <notes>
- Performance improvements
- #21 + Support for the NPath Complexity metric.
- #78 + Parser fails for comment in function signature.
- #79 + Token objects instead of arrays.
            </notes>
    </release>
    <release>
      <lead>
        <name>Manuel Pichler</name>
        <user>mapi</user>
        <email>mapi@pdepend.org</email>
        <active>yes</active>
      </lead>
      <version>
        <release>0.9.2</release>
        <api>1.0.0</api>
      </version>
      <stability>
        <release>beta</release>
        <api>beta</api>
      </stability>
      <date>2009-01-02</date>
      <license uri="http://www.opensource.org/licenses/bsd-license.php">BSD License</license>
      <notes>
- #84 + Critical bug, a backslash could kill PHP_Depend with all PHP Versions lower 5.3.0alpha3
            </notes>
    </release>
    <release>
      <version>
        <release>0.9.3</release>
        <api>1.0.0</api>
      </version>
      <stability>
        <release>beta</release>
        <api>beta</api>
      </stability>
      <date>2009-01-19</date>
      <license uri="http://www.opensource.org/licenses/bsd-license.php">BSD License</license>
      <notes>
- #89 + Source file is never set for methods, properties and constants.
- #83 + Storage layer for node tokens added, reduces memory consumption.
- #85 + TextUI displays the execution time and the memory usage(linux only).
- #82 + Tokenizer cache added, reduces runtime up to 25%.
- Code restructured, input filters and iterator moved to package "Input".
- Test suite restructured to reflect the actual project structure.
            </notes>
    </release>
    <release>
      <date>2009-02-21</date>
      <version>
        <release>0.9.4</release>
        <api>1.0.0</api>
      </version>
      <stability>
        <release>beta</release>
        <api>beta</api>
      </stability>
      <license uri="http://www.opensource.org/licenses/bsd-license.php">BSD License</license>
      <notes>
- #40 + Cli debug flag added. PHP_Depend will print additional debug information
  to STDERR when this cli switch is set. (Closed)
- #87 + Support for type definitions within comments implemented. (Closed)
- #88 + Tokens provide information about the start and end column. (Closed)
- #90 + Support for single file parsing/analyzing implemented (Closed)
- #92 + Handling of types within instanceof-operator fixed. (Fixed)
- The ProjectAwareI and NodeAwareI interfaces extend the AnalyzerI interface,
  which makes analyzer mocking easier.
- Switch from PHP_Depend specific constants for public, protected, private
  methods and properties to modifiers compatible with PHP's reflection-extension.
- Support for static modifier for properties and methods and final for methods
  added.
- Support for class final modifier added.
- Support for chained types like "false|Iterator" or "array(false|Iterator)" in
  doc comments added.
            </notes>
    </release>
    <release>
      <date>2009-05-18</date>
      <version>
        <release>0.9.5</release>
        <api>1.0.0</api>
      </version>
      <stability>
        <release>beta</release>
        <api>beta</api>
      </stability>
      <license uri="http://www.opensource.org/licenses/bsd-license.php">BSD License</license>
      <notes>
- #2 + Support PHP 5.3 namespace syntax, implemented since svn revision #789.
  (Closed)
- #61 + Catch parser errors and continue processing, implemented in svn revision
  #880. (Closed)
- #63 + Make ResultPrinter a configurable option, implemented in svn revision #668.
  (Closed)
- #64 + The single cache directory causes permission denied on *NIX systems,
  fixed in svn revision #667. (Fixed)
- #65 + Endless loop for class and interface declarations without body, fixed in
  svn revision #672. (Fixed)
- #66 + Dependency wiring should be done at the end of the parsing process,
  implemented in svn revision #855. (Closed)
- #69 + Parser does not handle PHP 5.3 class names in function and method bodies,
  fixed in svn revision #688. (Fixed)
- #70 + Parser throws an unexpected token exception for closure, fixed in svn
  revision #726. (Fixed)
- #71 + Parser throws an unexpected token exception for signed default values,
  fixed in svn revision #740. (Fixed)
- #73 + Inconsistent state when an interface and a class with the same name
  exists, fixed in svn revision #776. (Fixed)
- #76 + Tokenizer keyword detection is broken, fixed in svn revision #871. (Fixed)
            </notes>
    </release>
    <release>
      <date>2009-08-02</date>
      <version>
        <release>0.9.6</release>
        <api>1.0.0</api>
      </version>
      <stability>
        <release>beta</release>
        <api>beta</api>
      </stability>
      <license uri="http://www.opensource.org/licenses/bsd-license.php">BSD License</license>
      <notes>
- Closed #57: Display caption for abbreviations in overview pyramid, implemented
  in svn revision #947.
- Closed #80: Store default value for class properties.
- Fixed #81: PHP_Depend does not support comma separated property declarations,
  fixed in svn revision #916.
- Fixed #82: PHP_Depend does not support comma separated constant definitions,
  fixed in svn revision #931.
- Closed #83: Make ClassOrInterfaceReference an ASTNode, implemented in svn
  revision #917.
- Fixed #87: The parent keyword is not accepted as parameter type hint, fixed in
  svn revision #925.
- Fixed #89: Coupling analyzer reports wrong results, fixed in svn revision #939
- Fixed #90: Coupling analyzer does not handle PHP 5.3 function chains, fixed in
  svn revision #943.
- Fixed #91: Parser throws an exception when __CLASS__ as default value of an
  array property, fixed in svn revision #944.
- Closes #92: Use class constants as analyzer identifiers, implemented in svn
  revision #950.
            </notes>
    </release>
    <release>
      <date>2009-12-14</date>
      <version>
        <release>0.9.8</release>
        <api>1.0.0</api>
      </version>
      <stability>
        <release>beta</release>
        <api>beta</api>
      </stability>
      <license uri="http://www.opensource.org/licenses/bsd-license.php">BSD License</license>
      <notes>
- Implemented #93: Implement an assignment expression, Implemented in svn
  revision #992.
- Fixed #94: Parser throws exception for closures that return by reference,
  fixed in svn revision #962.
- Fixed #98: Functions with an invalid signature result in an inconsistent
  object graph, fixed in svn revision #986.
- Fixed #102: Namespace keyword in type-hint is broken, fixed in svn revision
  #1010.
- Fixed #103: The parser does not handle all strings as parameter default value
  correct, fixed in svn revision #1009.
            </notes>
    </release>
    <release>
      <date>2009-12-26</date>
      <version>
        <release>0.9.9</release>
        <api>1.0.0</api>
      </version>
      <stability>
        <release>beta</release>
        <api>beta</api>
      </stability>
      <license uri="http://www.opensource.org/licenses/bsd-license.php">BSD License</license>
      <notes>
- Fixed #108: Parser doesn't set start/end line/column on variables, fixed in
  svn revision #1015.
- Implemented #104: Add isStatic() method on ASTMemberPrimaryPrefix node,
  implemented in svn revision #1013.
            </notes>
    </release>
    <release>
      <date>2010-02-24</date>
      <version>
        <release>0.9.10</release>
        <api>1.0.0</api>
      </version>
      <stability>
        <release>beta</release>
        <api>stable</api>
      </stability>
      <license uri="http://www.opensource.org/licenses/bsd-license.php">BSD License</license>
      <notes>
- Implemented #72: Add NOAM, NOOM and NOCC metrics. Implemented in svn
  revision #1084.
- Implemented #74: Make CRAP-index available. Implemented in svn revision
  #1063.
- Implemented #105: Support for deep search implement. Implemented in svn
  revision #1078.
- Fixed #106: Filter algorithm is broken for namespaced internal classes.
  Fixed in svn revision #1039.
- Fixed #110: Duplicate "coupling" directory in test code. Fixed in svn
  revision #1032.
- Fixed #111: Dynamic Strings are treated as literal strings. Fixed in svn
  revision #1037.
- Fixed #114: Parsing error caused by complex string expressions fixed.
  Fixed in svn revision #1068.
- Fixed #115: Summary and PHPUnit Report lists unknown classes. Fixed in
  svn revision #1101.
- Fixed #116: Returns reference results in parsing error. Fixed in svn
  revision #1090.
- Performance intensive calculation result cached.
- Test code restructured and improved.
- Concurrency issue for parallel running pdepend instances fixed.
            </notes>
    </release>
    <release>
      <date>2010-03-02</date>
      <version>
        <release>0.9.11</release>
        <api>1.0.0</api>
      </version>
      <stability>
        <release>beta</release>
        <api>stable</api>
      </stability>
      <license uri="http://www.opensource.org/licenses/bsd-license.php">BSD License</license>
      <notes>
- Fixed #118: Calculation of the Number Of Overwritten Methods is
  wrong. Fixed in svn revision #1112.
- Implemented #121: Parse arguments of the ASTForeachStatement. Implemented
  in svn revision #1115.
- Fixed #119: Three test cases fail for PHP lower 5.3. Fixed in svn
  revision #1114.
- Critical issue in PHP_Depend's temporary data cache fixed. This bug
  only occurred when running several instances of PHP_Depend in
  parallel. In this setup the used cache key spl_object_hash() has
  caused a corrupted cache, because different php process instances
  have written different data to the same cache file.
            </notes>
    </release>
    <release>
      <date>2010-04-25</date>
      <version>
        <release>0.9.12</release>
        <api>1.0.0</api>
      </version>
      <stability>
        <release>beta</release>
        <api>stable</api>
      </stability>
      <license uri="http://www.opensource.org/licenses/bsd-license.php">BSD License</license>
      <notes>
- Implemented #97: Replace current token approach in CCN- and NPath-Analyzer
  with AST-Nodes. Implemented in svn revision #1248.
- Implemented #125: PHP_Depend silently parses list statements. Fixed in
  svn revision #1223. Thanks to Joey Mazzarelli for providing this patch.
- Implemented #126: Generate reproducable node identifiers instead of
  random numbers. Implemented in svn revision #1244.
- Fixed #128: Variable variables in foreach statement cause an exception.
  Fixed in svn revision #1237.
- Fixed #133: Fatal error: Maximum function nesting level of '100' reached,
  aborting! in /usr/share/pear/PHP/Depend/Util/Log.php on line 109. Fixed
  in svn revision #1257.
- Fixed #134: ASTReturnStatement is not derived from ASTStatement. Fixed
  in svn revision #1250.
- Fixed #135: Several Statement classes do not inherit ASTStatement. Fixed
  in svn revision #1255.
            </notes>
    </release>
    <release>
      <date>2010-05-10</date>
      <version>
        <release>0.9.13</release>
        <api>1.0.0</api>
      </version>
      <stability>
        <release>beta</release>
        <api>stable</api>
      </stability>
      <license uri="http://www.opensource.org/licenses/bsd-license.php">BSD License</license>
      <notes>
- Fixed #145: Incorrect require_once statement in ASTSwitchStatement
  source file. Fixed in svn revision #1262.
- Fixed #150: Invalid nowdoc substitution has produced broken code.
  Fixed in svn revision #1266.
            </notes>
    </release>
    <release>
      <date>2010-05-20</date>
      <version>
        <release>0.9.14</release>
        <api>1.0.0</api>
      </version>
      <stability>
        <release>beta</release>
        <api>stable</api>
      </stability>
      <license uri="http://www.opensource.org/licenses/bsd-license.php">BSD License</license>
      <notes>
- Fixed #149: Exception Message is empty. Fixed in svn revision #1277.
- Concurrency issue in PHP_Depend's file cache fixed.
            </notes>
    </release>
    <release>
      <date>2010-06-18</date>
      <time>20:08:44</time>
      <version>
        <release>0.9.15</release>
        <api>1.0.0</api>
      </version>
      <stability>
        <release>beta</release>
        <api>stable</api>
      </stability>
      <license uri="http://www.opensource.org/licenses/bsd-license.php">BSD License</license>
      <notes>
- Fixed #152: Endless loop bug for identical class and parent name.
  Fixed in svn revision #1296.
            </notes>
    </release>
<<<<<<< HEAD

=======
>>>>>>> 53ec752e
    <release>
      <date>2010-06-19</date>
      <time>20:08:44</time>
      <version>
        <release>0.9.16</release>
        <api>1.0.0</api>
      </version>
      <stability>
        <release>beta</release>
        <api>stable</api>
      </stability>
      <license uri="http://www.opensource.org/licenses/bsd-license.php">BSD License</license>
      <notes>
- Fixed #153: Only count those classes and interfaces that are flagged
  as user defined types. Fixed in subversion revision #1327.
- Implemented #154: Make execution order of analyzers reproducable.
  Implemented in svn revision #1331.
      </notes>
    </release>
<<<<<<< HEAD
=======
    <release>
      <date>2010-07-29</date>
      <time>20:08:44</time>
      <version>
        <release>0.9.17</release>
        <api>1.0.0</api>
      </version>
      <stability>
        <release>beta</release>
        <api>stable</api>
      </stability>
      <license uri="http://www.opensource.org/licenses/bsd-license.php">BSD License</license>
      <notes>
- Fixed #156: Temp Folder /tmp/pdpend_storage-1000 grows very large.
  Fixed with Sebastian Marek's patch in svn revision #1335.
      </notes>
    </release>
>>>>>>> 53ec752e
  </changelog>
</package><|MERGE_RESOLUTION|>--- conflicted
+++ resolved
@@ -12,17 +12,10 @@
     <email>mapi@pdepend.org</email>
     <active>yes</active>
   </lead>
-<<<<<<< HEAD
-  <date>2010-07-29</date>
-  <time>20:08:44</time>
-  <version>
-    <release>0.9.17</release>
-=======
   <date>2010-09-03</date>
   <time>20:08:44</time>
   <version>
     <release>0.9.18</release>
->>>>>>> 53ec752e
     <api>1.0.0</api>
   </version>
   <stability>
@@ -31,13 +24,8 @@
   </stability>
   <license uri="http://www.opensource.org/licenses/bsd-license.php">BSD License</license>
   <notes>
-<<<<<<< HEAD
-- Fixed #156: Temp Folder /tmp/pdpend_storage-1000 grows very large.
-  Fixed with Sebastian Marek's patch in svn revision #1335.
-=======
 - Fixed #161: Unexpected token: -&gt; in foreach statement. Fixed in
   subversion revision #1347.
->>>>>>> 53ec752e
   </notes>
   <contents>
     <dir name="/">
@@ -67,7 +55,6 @@
                 <tasks:replace from="@package_version@" to="version" type="package-info"/>
               </file>
               <file name="Null.php" role="php">
-<<<<<<< HEAD
                 <tasks:replace from="@package_version@" to="version" type="package-info"/>
               </file>
             </dir>
@@ -628,568 +615,6 @@
                 <tasks:replace from="@package_version@" to="version" type="package-info"/>
               </file>
             </dir>
-=======
-                <tasks:replace from="@package_version@" to="version" type="package-info"/>
-              </file>
-            </dir>
-            <file name="ASTStringIndexExpression.php" role="php">
-              <tasks:replace from="@package_version@" to="version" type="package-info"/>
-            </file>
-            <file name="ASTFormalParameters.php" role="php">
-              <tasks:replace from="@package_version@" to="version" type="package-info"/>
-            </file>
-            <file name="Package.php" role="php">
-              <tasks:replace from="@package_version@" to="version" type="package-info"/>
-            </file>
-            <file name="ASTMethodPostfix.php" role="php">
-              <tasks:replace from="@package_version@" to="version" type="package-info"/>
-            </file>
-            <file name="ASTScopeStatement.php" role="php">
-              <tasks:replace from="@package_version@" to="version" type="package-info"/>
-            </file>
-            <file name="ASTForStatement.php" role="php">
-              <tasks:replace from="@package_version@" to="version" type="package-info"/>
-            </file>
-            <file name="ASTHeredoc.php" role="php">
-              <tasks:replace from="@package_version@" to="version" type="package-info"/>
-            </file>
-            <file name="ASTParentReference.php" role="php">
-              <tasks:replace from="@package_version@" to="version" type="package-info"/>
-            </file>
-            <file name="NodeI.php" role="php">
-              <tasks:replace from="@package_version@" to="version" type="package-info"/>
-            </file>
-            <file name="ASTCompoundExpression.php" role="php">
-              <tasks:replace from="@package_version@" to="version" type="package-info"/>
-            </file>
-            <file name="ASTAssignmentExpression.php" role="php">
-              <tasks:replace from="@package_version@" to="version" type="package-info"/>
-            </file>
-            <file name="ASTFormalParameter.php" role="php">
-              <tasks:replace from="@package_version@" to="version" type="package-info"/>
-            </file>
-            <file name="ASTCompoundVariable.php" role="php">
-              <tasks:replace from="@package_version@" to="version" type="package-info"/>
-            </file>
-            <file name="ASTLogicalAndExpression.php" role="php">
-              <tasks:replace from="@package_version@" to="version" type="package-info"/>
-            </file>
-            <file name="Method.php" role="php">
-              <tasks:replace from="@package_version@" to="version" type="package-info"/>
-            </file>
-            <file name="ASTLogicalXorExpression.php" role="php">
-              <tasks:replace from="@package_version@" to="version" type="package-info"/>
-            </file>
-            <file name="ASTClassOrInterfaceReference.php" role="php">
-              <tasks:replace from="@package_version@" to="version" type="package-info"/>
-            </file>
-            <file name="ASTVariable.php" role="php">
-              <tasks:replace from="@package_version@" to="version" type="package-info"/>
-            </file>
-            <file name="ASTSwitchStatement.php" role="php">
-              <tasks:replace from="@package_version@" to="version" type="package-info"/>
-            </file>
-            <file name="Value.php" role="php">
-              <tasks:replace from="@package_version@" to="version" type="package-info"/>
-            </file>
-            <file name="ASTFieldDeclaration.php" role="php">
-              <tasks:replace from="@package_version@" to="version" type="package-info"/>
-            </file>
-            <file name="ASTCastExpression.php" role="php">
-              <tasks:replace from="@package_version@" to="version" type="package-info"/>
-            </file>
-            <file name="ASTForUpdate.php" role="php">
-              <tasks:replace from="@package_version@" to="version" type="package-info"/>
-            </file>
-            <file name="ASTConstantDefinition.php" role="php">
-              <tasks:replace from="@package_version@" to="version" type="package-info"/>
-            </file>
-            <file name="ASTStatement.php" role="php">
-              <tasks:replace from="@package_version@" to="version" type="package-info"/>
-            </file>
-            <file name="ASTThrowStatement.php" role="php">
-              <tasks:replace from="@package_version@" to="version" type="package-info"/>
-            </file>
-            <file name="ASTStaticReference.php" role="php">
-              <tasks:replace from="@package_version@" to="version" type="package-info"/>
-            </file>
-            <file name="ASTPostfixExpression.php" role="php">
-              <tasks:replace from="@package_version@" to="version" type="package-info"/>
-            </file>
-            <file name="ASTListExpression.php" role="php">
-              <tasks:replace from="@package_version@" to="version" type="package-info"/>
-            </file>
-            <file name="ASTComment.php" role="php">
-              <tasks:replace from="@package_version@" to="version" type="package-info"/>
-            </file>
-            <file name="ASTForInit.php" role="php">
-              <tasks:replace from="@package_version@" to="version" type="package-info"/>
-            </file>
-            <file name="AbstractClassOrInterface.php" role="php">
-              <tasks:replace from="@package_version@" to="version" type="package-info"/>
-            </file>
-            <file name="NodeIterator.php" role="php">
-              <tasks:replace from="@package_version@" to="version" type="package-info"/>
-            </file>
-            <file name="ASTPrimitiveType.php" role="php">
-              <tasks:replace from="@package_version@" to="version" type="package-info"/>
-            </file>
-            <file name="ASTVariableVariable.php" role="php">
-              <tasks:replace from="@package_version@" to="version" type="package-info"/>
-            </file>
-            <file name="ASTLogicalOrExpression.php" role="php">
-              <tasks:replace from="@package_version@" to="version" type="package-info"/>
-            </file>
-            <file name="ASTRequireExpression.php" role="php">
-              <tasks:replace from="@package_version@" to="version" type="package-info"/>
-            </file>
-            <file name="ASTWhileStatement.php" role="php">
-              <tasks:replace from="@package_version@" to="version" type="package-info"/>
-            </file>
-            <file name="ASTPropertyPostfix.php" role="php">
-              <tasks:replace from="@package_version@" to="version" type="package-info"/>
-            </file>
-            <file name="ASTGlobalStatement.php" role="php">
-              <tasks:replace from="@package_version@" to="version" type="package-info"/>
-            </file>
-            <file name="ASTPreDecrementExpression.php" role="php">
-              <tasks:replace from="@package_version@" to="version" type="package-info"/>
-            </file>
-            <file name="ASTIncludeExpression.php" role="php">
-              <tasks:replace from="@package_version@" to="version" type="package-info"/>
-            </file>
-            <file name="ASTInstanceOfExpression.php" role="php">
-              <tasks:replace from="@package_version@" to="version" type="package-info"/>
-            </file>
-            <file name="ASTFunctionPostfix.php" role="php">
-              <tasks:replace from="@package_version@" to="version" type="package-info"/>
-            </file>
-            <file name="File.php" role="php">
-              <tasks:replace from="@package_version@" to="version" type="package-info"/>
-            </file>
-            <file name="ASTEvalExpression.php" role="php">
-              <tasks:replace from="@package_version@" to="version" type="package-info"/>
-            </file>
-            <file name="ASTGotoStatement.php" role="php">
-              <tasks:replace from="@package_version@" to="version" type="package-info"/>
-            </file>
-            <file name="ASTReturnStatement.php" role="php">
-              <tasks:replace from="@package_version@" to="version" type="package-info"/>
-            </file>
-            <file name="ASTString.php" role="php">
-              <tasks:replace from="@package_version@" to="version" type="package-info"/>
-            </file>
-            <file name="ASTClosure.php" role="php">
-              <tasks:replace from="@package_version@" to="version" type="package-info"/>
-            </file>
-            <file name="ASTElseIfStatement.php" role="php">
-              <tasks:replace from="@package_version@" to="version" type="package-info"/>
-            </file>
-            <file name="ASTConditionalExpression.php" role="php">
-              <tasks:replace from="@package_version@" to="version" type="package-info"/>
-            </file>
-            <file name="ASTNode.php" role="php">
-              <tasks:replace from="@package_version@" to="version" type="package-info"/>
-            </file>
-            <file name="ASTNodeI.php" role="php">
-              <tasks:replace from="@package_version@" to="version" type="package-info"/>
-            </file>
-            <file name="ASTPreIncrementExpression.php" role="php">
-              <tasks:replace from="@package_version@" to="version" type="package-info"/>
-            </file>
-            <file name="ASTClassReference.php" role="php">
-              <tasks:replace from="@package_version@" to="version" type="package-info"/>
-            </file>
-            <file name="ASTConstant.php" role="php">
-              <tasks:replace from="@package_version@" to="version" type="package-info"/>
-            </file>
-            <file name="ASTUnaryExpression.php" role="php">
-              <tasks:replace from="@package_version@" to="version" type="package-info"/>
-            </file>
-            <file name="ASTIssetExpression.php" role="php">
-              <tasks:replace from="@package_version@" to="version" type="package-info"/>
-            </file>
-            <file name="Interface.php" role="php">
-              <tasks:replace from="@package_version@" to="version" type="package-info"/>
-            </file>
-            <file name="ASTInterfaceReference.php" role="php">
-              <tasks:replace from="@package_version@" to="version" type="package-info"/>
-            </file>
-            <file name="ASTDoWhileStatement.php" role="php">
-              <tasks:replace from="@package_version@" to="version" type="package-info"/>
-            </file>
-            <file name="ASTLabelStatement.php" role="php">
-              <tasks:replace from="@package_version@" to="version" type="package-info"/>
-            </file>
-            <file name="ASTArrayIndexExpression.php" role="php">
-              <tasks:replace from="@package_version@" to="version" type="package-info"/>
-            </file>
-            <file name="ASTArguments.php" role="php">
-              <tasks:replace from="@package_version@" to="version" type="package-info"/>
-            </file>
-            <file name="ASTTypeNode.php" role="php">
-              <tasks:replace from="@package_version@" to="version" type="package-info"/>
-            </file>
-            <file name="Class.php" role="php">
-              <tasks:replace from="@package_version@" to="version" type="package-info"/>
-            </file>
-            <file name="ASTExitExpression.php" role="php">
-              <tasks:replace from="@package_version@" to="version" type="package-info"/>
-            </file>
-            <file name="ASTAllocationExpression.php" role="php">
-              <tasks:replace from="@package_version@" to="version" type="package-info"/>
-            </file>
-            <file name="ASTIfStatement.php" role="php">
-              <tasks:replace from="@package_version@" to="version" type="package-info"/>
-            </file>
-            <file name="ASTEchoStatement.php" role="php">
-              <tasks:replace from="@package_version@" to="version" type="package-info"/>
-            </file>
-            <file name="FilterI.php" role="php">
-              <tasks:replace from="@package_version@" to="version" type="package-info"/>
-            </file>
-            <file name="AbstractCallable.php" role="php">
-              <tasks:replace from="@package_version@" to="version" type="package-info"/>
-            </file>
-            <file name="ASTScope.php" role="php">
-              <tasks:replace from="@package_version@" to="version" type="package-info"/>
-            </file>
-            <file name="ASTExpression.php" role="php">
-              <tasks:replace from="@package_version@" to="version" type="package-info"/>
-            </file>
-            <file name="ASTStaticVariableDeclaration.php" role="php">
-              <tasks:replace from="@package_version@" to="version" type="package-info"/>
-            </file>
-            <file name="ASTTryStatement.php" role="php">
-              <tasks:replace from="@package_version@" to="version" type="package-info"/>
-            </file>
-            <file name="ASTSwitchLabel.php" role="php">
-              <tasks:replace from="@package_version@" to="version" type="package-info"/>
-            </file>
-            <file name="ASTCatchStatement.php" role="php">
-              <tasks:replace from="@package_version@" to="version" type="package-info"/>
-            </file>
-            <file name="ClassOrInterfaceReferenceIterator.php" role="php">
-              <tasks:replace from="@package_version@" to="version" type="package-info"/>
-            </file>
-            <file name="Property.php" role="php">
-              <tasks:replace from="@package_version@" to="version" type="package-info"/>
-            </file>
-            <file name="ASTVisitorI.php" role="php">
-              <tasks:replace from="@package_version@" to="version" type="package-info"/>
-            </file>
-            <file name="ASTConstantDeclarator.php" role="php">
-              <tasks:replace from="@package_version@" to="version" type="package-info"/>
-            </file>
-            <file name="ASTLiteral.php" role="php">
-              <tasks:replace from="@package_version@" to="version" type="package-info"/>
-            </file>
-            <file name="AbstractItem.php" role="php">
-              <tasks:replace from="@package_version@" to="version" type="package-info"/>
-            </file>
-            <file name="ASTBooleanOrExpression.php" role="php">
-              <tasks:replace from="@package_version@" to="version" type="package-info"/>
-            </file>
-            <file name="ASTCloneExpression.php" role="php">
-              <tasks:replace from="@package_version@" to="version" type="package-info"/>
-            </file>
-            <file name="ASTBooleanAndExpression.php" role="php">
-              <tasks:replace from="@package_version@" to="version" type="package-info"/>
-            </file>
-            <file name="Function.php" role="php">
-              <tasks:replace from="@package_version@" to="version" type="package-info"/>
-            </file>
-            <file name="ASTSelfReference.php" role="php">
-              <tasks:replace from="@package_version@" to="version" type="package-info"/>
-            </file>
-            <file name="ASTContinueStatement.php" role="php">
-              <tasks:replace from="@package_version@" to="version" type="package-info"/>
-            </file>
-            <file name="ASTIdentifier.php" role="php">
-              <tasks:replace from="@package_version@" to="version" type="package-info"/>
-            </file>
-            <file name="Closure.php" role="php">
-              <tasks:replace from="@package_version@" to="version" type="package-info"/>
-            </file>
-            <file name="ASTMemberPrimaryPrefix.php" role="php">
-              <tasks:replace from="@package_version@" to="version" type="package-info"/>
-            </file>
-            <file name="ASTVariableDeclarator.php" role="php">
-              <tasks:replace from="@package_version@" to="version" type="package-info"/>
-            </file>
-            <file name="ASTInvocation.php" role="php">
-              <tasks:replace from="@package_version@" to="version" type="package-info"/>
-            </file>
-            <file name="ASTArrayType.php" role="php">
-              <tasks:replace from="@package_version@" to="version" type="package-info"/>
-            </file>
-            <file name="ASTUnsetStatement.php" role="php">
-              <tasks:replace from="@package_version@" to="version" type="package-info"/>
-            </file>
-            <file name="ASTBreakStatement.php" role="php">
-              <tasks:replace from="@package_version@" to="version" type="package-info"/>
-            </file>
-            <file name="ASTForeachStatement.php" role="php">
-              <tasks:replace from="@package_version@" to="version" type="package-info"/>
-            </file>
-            <file name="Parameter.php" role="php">
-              <tasks:replace from="@package_version@" to="version" type="package-info"/>
-            </file>
-            <file name="ASTConstantPostfix.php" role="php">
-              <tasks:replace from="@package_version@" to="version" type="package-info"/>
-            </file>
-          </dir>
-          <dir name="TextUI">
-            <file name="ResultPrinter.php" role="php">
-              <tasks:replace from="@package_version@" to="version" type="package-info"/>
-            </file>
-            <file name="Command.php" role="php">
-              <tasks:replace from="@package_version@" to="version" type="package-info"/>
-            </file>
-            <file name="Runner.php" role="php">
-              <tasks:replace from="@package_version@" to="version" type="package-info"/>
-            </file>
-          </dir>
-          <dir name="Util">
-            <dir name="Coverage">
-              <file name="Factory.php" role="php">
-                <tasks:replace from="@package_version@" to="version" type="package-info"/>
-              </file>
-              <file name="CloverReport.php" role="php">
-                <tasks:replace from="@package_version@" to="version" type="package-info"/>
-              </file>
-              <file name="Report.php" role="php">
-                <tasks:replace from="@package_version@" to="version" type="package-info"/>
-              </file>
-            </dir>
-            <file name="Log.php" role="php">
-              <tasks:replace from="@package_version@" to="version" type="package-info"/>
-            </file>
-            <file name="Configuration.php" role="php">
-              <tasks:replace from="@package_version@" to="version" type="package-info"/>
-            </file>
-            <file name="Type.php" role="php">
-              <tasks:replace from="@package_version@" to="version" type="package-info"/>
-            </file>
-            <file name="UuidBuilder.php" role="php">
-              <tasks:replace from="@package_version@" to="version" type="package-info"/>
-            </file>
-            <file name="ImageConvert.php" role="php">
-              <tasks:replace from="@package_version@" to="version" type="package-info"/>
-            </file>
-            <file name="FileUtil.php" role="php">
-              <tasks:replace from="@package_version@" to="version" type="package-info"/>
-            </file>
-            <file name="MathUtil.php" role="php">
-              <tasks:replace from="@package_version@" to="version" type="package-info"/>
-            </file>
-            <file name="ConfigurationInstance.php" role="php">
-              <tasks:replace from="@package_version@" to="version" type="package-info"/>
-            </file>
-          </dir>
-          <dir name="Parser">
-            <file name="TokenException.php" role="php">
-              <tasks:replace from="@package_version@" to="version" type="package-info"/>
-            </file>
-            <file name="InvalidStateException.php" role="php">
-              <tasks:replace from="@package_version@" to="version" type="package-info"/>
-            </file>
-            <file name="TokenStack.php" role="php">
-              <tasks:replace from="@package_version@" to="version" type="package-info"/>
-            </file>
-            <file name="Exception.php" role="php">
-              <tasks:replace from="@package_version@" to="version" type="package-info"/>
-            </file>
-            <file name="FunctionNameParserImpl.php" role="php">
-              <tasks:replace from="@package_version@" to="version" type="package-info"/>
-            </file>
-            <file name="MissingValueException.php" role="php">
-              <tasks:replace from="@package_version@" to="version" type="package-info"/>
-            </file>
-            <file name="SymbolTable.php" role="php">
-              <tasks:replace from="@package_version@" to="version" type="package-info"/>
-            </file>
-            <file name="FunctionNameParser.php" role="php">
-              <tasks:replace from="@package_version@" to="version" type="package-info"/>
-            </file>
-            <file name="TokenStreamEndException.php" role="php">
-              <tasks:replace from="@package_version@" to="version" type="package-info"/>
-            </file>
-            <file name="UnexpectedTokenException.php" role="php">
-              <tasks:replace from="@package_version@" to="version" type="package-info"/>
-            </file>
-          </dir>
-          <dir name="Builder">
-            <file name="Default.php" role="php">
-              <tasks:replace from="@package_version@" to="version" type="package-info"/>
-            </file>
-          </dir>
-          <dir name="Visitor">
-            <file name="AbstractListener.php" role="php">
-              <tasks:replace from="@package_version@" to="version" type="package-info"/>
-            </file>
-            <file name="ListenerI.php" role="php">
-              <tasks:replace from="@package_version@" to="version" type="package-info"/>
-            </file>
-            <file name="AbstractVisitor.php" role="php">
-              <tasks:replace from="@package_version@" to="version" type="package-info"/>
-            </file>
-          </dir>
-          <dir name="Input">
-            <file name="Iterator.php" role="php">
-              <tasks:replace from="@package_version@" to="version" type="package-info"/>
-            </file>
-            <file name="ExcludePathFilter.php" role="php">
-              <tasks:replace from="@package_version@" to="version" type="package-info"/>
-            </file>
-            <file name="CompositeFilter.php" role="php">
-              <tasks:replace from="@package_version@" to="version" type="package-info"/>
-            </file>
-            <file name="ExtensionFilter.php" role="php">
-              <tasks:replace from="@package_version@" to="version" type="package-info"/>
-            </file>
-            <file name="FilterI.php" role="php">
-              <tasks:replace from="@package_version@" to="version" type="package-info"/>
-            </file>
-          </dir>
-          <dir name="Storage">
-            <file name="MemoryEngine.php" role="php">
-              <tasks:replace from="@package_version@" to="version" type="package-info"/>
-            </file>
-            <file name="AbstractEngine.php" role="php">
-              <tasks:replace from="@package_version@" to="version" type="package-info"/>
-            </file>
-            <file name="EngineI.php" role="php">
-              <tasks:replace from="@package_version@" to="version" type="package-info"/>
-            </file>
-            <file name="FileEngine.php" role="php">
-              <tasks:replace from="@package_version@" to="version" type="package-info"/>
-            </file>
-          </dir>
-          <dir name="Metrics">
-            <dir name="Coupling">
-              <file name="Analyzer.php" role="php">
-                <tasks:replace from="@package_version@" to="version" type="package-info"/>
-              </file>
-            </dir>
-            <dir name="NodeCount">
-              <file name="Analyzer.php" role="php">
-                <tasks:replace from="@package_version@" to="version" type="package-info"/>
-              </file>
-            </dir>
-            <dir name="CyclomaticComplexity">
-              <file name="Analyzer.php" role="php">
-                <tasks:replace from="@package_version@" to="version" type="package-info"/>
-              </file>
-            </dir>
-            <dir name="Hierarchy">
-              <file name="Analyzer.php" role="php">
-                <tasks:replace from="@package_version@" to="version" type="package-info"/>
-              </file>
-            </dir>
-            <dir name="CrapIndex">
-              <file name="Analyzer.php" role="php">
-                <tasks:replace from="@package_version@" to="version" type="package-info"/>
-              </file>
-              <file name="Analyzer.xml" role="php">
-                <tasks:replace from="@package_version@" to="version" type="package-info"/>
-              </file>
-            </dir>
-            <dir name="NodeLoc">
-              <file name="Analyzer.php" role="php">
-                <tasks:replace from="@package_version@" to="version" type="package-info"/>
-              </file>
-            </dir>
-            <dir name="CodeRank">
-              <file name="MethodStrategy.php" role="php">
-                <tasks:replace from="@package_version@" to="version" type="package-info"/>
-              </file>
-              <file name="InheritanceStrategy.php" role="php">
-                <tasks:replace from="@package_version@" to="version" type="package-info"/>
-              </file>
-              <file name="StrategyFactory.php" role="php">
-                <tasks:replace from="@package_version@" to="version" type="package-info"/>
-              </file>
-              <file name="Analyzer.php" role="php">
-                <tasks:replace from="@package_version@" to="version" type="package-info"/>
-              </file>
-              <file name="PropertyStrategy.php" role="php">
-                <tasks:replace from="@package_version@" to="version" type="package-info"/>
-              </file>
-              <file name="CodeRankStrategyI.php" role="php">
-                <tasks:replace from="@package_version@" to="version" type="package-info"/>
-              </file>
-              <file name="Analyzer.xml" role="php">
-                <tasks:replace from="@package_version@" to="version" type="package-info"/>
-              </file>
-            </dir>
-            <dir name="NPathComplexity">
-              <file name="Analyzer.php" role="php">
-                <tasks:replace from="@package_version@" to="version" type="package-info"/>
-              </file>
-            </dir>
-            <dir name="Inheritance">
-              <file name="Analyzer.php" role="php">
-                <tasks:replace from="@package_version@" to="version" type="package-info"/>
-              </file>
-            </dir>
-            <dir name="Dependency">
-              <file name="Analyzer.php" role="php">
-                <tasks:replace from="@package_version@" to="version" type="package-info"/>
-              </file>
-            </dir>
-            <dir name="ClassLevel">
-              <file name="Analyzer.php" role="php">
-                <tasks:replace from="@package_version@" to="version" type="package-info"/>
-              </file>
-            </dir>
-            <file name="AnalyzerClassLocator.php" role="php">
-              <tasks:replace from="@package_version@" to="version" type="package-info"/>
-            </file>
-            <file name="ListenerI.php" role="php">
-              <tasks:replace from="@package_version@" to="version" type="package-info"/>
-            </file>
-            <file name="FilterAwareI.php" role="php">
-              <tasks:replace from="@package_version@" to="version" type="package-info"/>
-            </file>
-            <file name="AbstractAnalyzer.php" role="php">
-              <tasks:replace from="@package_version@" to="version" type="package-info"/>
-            </file>
-            <file name="AnalyzerI.php" role="php">
-              <tasks:replace from="@package_version@" to="version" type="package-info"/>
-            </file>
-            <file name="NodeAwareI.php" role="php">
-              <tasks:replace from="@package_version@" to="version" type="package-info"/>
-            </file>
-            <file name="ProjectAwareI.php" role="php">
-              <tasks:replace from="@package_version@" to="version" type="package-info"/>
-            </file>
-            <file name="AnalyzerIterator.php" role="php">
-              <tasks:replace from="@package_version@" to="version" type="package-info"/>
-            </file>
-            <file name="AnalyzerLoader.php" role="php">
-              <tasks:replace from="@package_version@" to="version" type="package-info"/>
-            </file>
-            <file name="AggregateAnalyzerI.php" role="php">
-              <tasks:replace from="@package_version@" to="version" type="package-info"/>
-            </file>
-            <file name="AnalyzerClassFileSystemLocator.php" role="php">
-              <tasks:replace from="@package_version@" to="version" type="package-info"/>
-            </file>
-          </dir>
-          <dir name="Log">
-            <dir name="Overview">
-              <file name="pyramid.svg" role="php">
-                <tasks:replace from="@package_version@" to="version" type="package-info"/>
-              </file>
-              <file name="Pyramid.xml" role="php">
-                <tasks:replace from="@package_version@" to="version" type="package-info"/>
-              </file>
-              <file name="Pyramid.php" role="php">
-                <tasks:replace from="@package_version@" to="version" type="package-info"/>
-              </file>
-            </dir>
->>>>>>> 53ec752e
             <dir name="Phpunit">
               <file name="Xml.xml" role="php">
                 <tasks:replace from="@package_version@" to="version" type="package-info"/>
@@ -1865,10 +1290,6 @@
   Fixed in svn revision #1296.
             </notes>
     </release>
-<<<<<<< HEAD
-
-=======
->>>>>>> 53ec752e
     <release>
       <date>2010-06-19</date>
       <time>20:08:44</time>
@@ -1888,8 +1309,6 @@
   Implemented in svn revision #1331.
       </notes>
     </release>
-<<<<<<< HEAD
-=======
     <release>
       <date>2010-07-29</date>
       <time>20:08:44</time>
@@ -1907,6 +1326,5 @@
   Fixed with Sebastian Marek's patch in svn revision #1335.
       </notes>
     </release>
->>>>>>> 53ec752e
   </changelog>
 </package>